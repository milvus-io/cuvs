/*
 * Copyright (c) 2024, NVIDIA CORPORATION.
 *
 * Licensed under the Apache License, Version 2.0 (the "License");
 * you may not use this file except in compliance with the License.
 * You may obtain a copy of the License at
 *
 *     http://www.apache.org/licenses/LICENSE-2.0
 *
 * Unless required by applicable law or agreed to in writing, software
 * distributed under the License is distributed on an "AS IS" BASIS,
 * WITHOUT WARRANTIES OR CONDITIONS OF ANY KIND, either express or implied.
 * See the License for the specific language governing permissions and
 * limitations under the License.
 */

#pragma once

#include "ann_types.hpp"
#include <cuvs/neighbors/ivf_list.hpp>
#include <cuvs/neighbors/sample_filter.hpp>

#include <raft/core/device_mdarray.hpp>
#include <raft/core/error.hpp>
#include <raft/core/host_mdarray.hpp>
#include <raft/core/mdspan_types.hpp>
#include <raft/core/resources.hpp>
#include <raft/util/integer_utils.hpp>

namespace cuvs::neighbors::ivf_pq {

/**
 * @defgroup ivf_pq_cpp_index_params IVF-PQ index build parameters
 * @{
 */
/** A type for specifying how PQ codebooks are created. */
enum class codebook_gen {  // NOLINT
  PER_SUBSPACE = 0,        // NOLINT
  PER_CLUSTER  = 1,        // NOLINT
};

struct index_params : ann::index_params {
  /**
   * The number of inverted lists (clusters)
   *
   * Hint: the number of vectors per cluster (`n_rows/n_lists`) should be approximately 1,000 to
   * 10,000.
   */
  uint32_t n_lists = 1024;
  /** The number of iterations searching for kmeans centers (index building). */
  uint32_t kmeans_n_iters = 20;
  /** The fraction of data to use during iterative kmeans building. */
  double kmeans_trainset_fraction = 0.5;
  /**
   * The bit length of the vector element after compression by PQ.
   *
   * Possible values: [4, 5, 6, 7, 8].
   *
   * Hint: the smaller the 'pq_bits', the smaller the index size and the better the search
   * performance, but the lower the recall.
   */
  uint32_t pq_bits = 8;
  /**
   * The dimensionality of the vector after compression by PQ. When zero, an optimal value is
   * selected using a heuristic.
   *
   * NB: `pq_dim * pq_bits` must be a multiple of 8.
   *
   * Hint: a smaller 'pq_dim' results in a smaller index size and better search performance, but
   * lower recall. If 'pq_bits' is 8, 'pq_dim' can be set to any number, but multiple of 8 are
   * desirable for good performance. If 'pq_bits' is not 8, 'pq_dim' should be a multiple of 8.
   * For good performance, it is desirable that 'pq_dim' is a multiple of 32. Ideally, 'pq_dim'
   * should be also a divisor of the dataset dim.
   */
  uint32_t pq_dim = 0;
  /** How PQ codebooks are created. */
  codebook_gen codebook_kind = codebook_gen::PER_SUBSPACE;
  /**
   * Apply a random rotation matrix on the input data and queries even if `dim % pq_dim == 0`.
   *
   * Note: if `dim` is not multiple of `pq_dim`, a random rotation is always applied to the input
   * data and queries to transform the working space from `dim` to `rot_dim`, which may be slightly
   * larger than the original space and and is a multiple of `pq_dim` (`rot_dim % pq_dim == 0`).
   * However, this transform is not necessary when `dim` is multiple of `pq_dim`
   *   (`dim == rot_dim`, hence no need in adding "extra" data columns / features).
   *
   * By default, if `dim == rot_dim`, the rotation transform is initialized with the identity
   * matrix. When `force_random_rotation == true`, a random orthogonal transform matrix is generated
   * regardless of the values of `dim` and `pq_dim`.
   */
  bool force_random_rotation = false;
  /**
   * By default, the algorithm allocates more space than necessary for individual clusters
   * (`list_data`). This allows to amortize the cost of memory allocation and reduce the number of
   * data copies during repeated calls to `extend` (extending the database).
   *
   * The alternative is the conservative allocation behavior; when enabled, the algorithm always
   * allocates the minimum amount of memory required to store the given number of records. Set this
   * flag to `true` if you prefer to use as little GPU memory for the database as possible.
   */
  bool conservative_memory_allocation = false;
<<<<<<< HEAD
=======

  /**
   * Creates index_params based on shape of the input dataset.
   * Usage example:
   * @code{.cpp}
   *   using namespace raft::neighbors;
   *   raft::resources res;
   *   // create index_params for a [N. D] dataset and have InnerProduct as the distance metric
   *   auto dataset = raft::make_device_matrix<float, int64_t>(res, N, D);
   *   ivf_pq::index_params index_params =
   *     ivf_pq::index_params::from_dataset(dataset.view(), raft::distance::InnerProduct);
   *   // modify/update index_params as needed
   *   index_params.add_data_on_build = true;
   * @endcode
   */
  template <typename DataT, typename Accessor>
  static index_params from_dataset(
    raft::mdspan<const DataT, raft::matrix_extent<int64_t>, raft::row_major, Accessor> dataset,
    cuvs::distance::DistanceType metric = cuvs::distance::DistanceType::L2Expanded)
  {
    index_params params;
    params.n_lists =
      dataset.extent(0) < 4 * 2500 ? 4 : static_cast<uint32_t>(std::sqrt(dataset.extent(0)));
    params.pq_dim =
      raft::round_up_safe(static_cast<uint32_t>(dataset.extent(1) / 4), static_cast<uint32_t>(8));
    params.pq_bits                  = 8;
    params.kmeans_trainset_fraction = dataset.extent(0) < 10000 ? 1 : 0.1;
    params.metric                   = metric;
    return params;
  }
>>>>>>> 9f02d704
};
/**
 * @}
 */

/**
 * @defgroup ivf_pq_cpp_search_params IVF-PQ index search parameters
 * @{
 */
struct search_params : ann::search_params {
  /** The number of clusters to search. */
  uint32_t n_probes = 20;
  /**
   * Data type of look up table to be created dynamically at search time.
   *
   * Possible values: [CUDA_R_32F, CUDA_R_16F, CUDA_R_8U]
   *
   * The use of low-precision types reduces the amount of shared memory required at search time, so
   * fast shared memory kernels can be used even for datasets with large dimansionality. Note that
   * the recall is slightly degraded when low-precision type is selected.
   */
  cudaDataType_t lut_dtype = CUDA_R_32F;
  /**
   * Storage data type for distance/similarity computed at search time.
   *
   * Possible values: [CUDA_R_16F, CUDA_R_32F]
   *
   * If the performance limiter at search time is device memory access, selecting FP16 will improve
   * performance slightly.
   */
  cudaDataType_t internal_distance_dtype = CUDA_R_32F;
  /**
   * Preferred fraction of SM's unified memory / L1 cache to be used as shared memory.
   *
   * Possible values: [0.0 - 1.0] as a fraction of the `sharedMemPerMultiprocessor`.
   *
   * One wants to increase the carveout to make sure a good GPU occupancy for the main search
   * kernel, but not to keep it too high to leave some memory to be used as L1 cache. Note, this
   * value is interpreted only as a hint. Moreover, a GPU usually allows only a fixed set of cache
   * configurations, so the provided value is rounded up to the nearest configuration. Refer to the
   * NVIDIA tuning guide for the target GPU architecture.
   *
   * Note, this is a low-level tuning parameter that can have drastic negative effects on the search
   * performance if tweaked incorrectly.
   */
  double preferred_shmem_carveout = 1.0;
};
/**
 * @}
 */

static_assert(std::is_aggregate_v<index_params>);
static_assert(std::is_aggregate_v<search_params>);

/** Size of the interleaved group. */
constexpr static uint32_t kIndexGroupSize = 32;
/** Stride of the interleaved group for vectorized loads. */
constexpr static uint32_t kIndexGroupVecLen = 16;

/**
 * Default value returned by `search` when the `n_probes` is too small and top-k is too large.
 * One may encounter it if the combined size of probed clusters is smaller than the requested
 * number of results per query.
 */
template <typename IdxT>
constexpr static IdxT kOutOfBoundsRecord = std::numeric_limits<IdxT>::max();

template <typename SizeT, typename IdxT>
struct list_spec {
  using value_type = uint8_t;
  using index_type = IdxT;
  /** PQ-encoded data stored in the interleaved format:
   *
   *    [ ceildiv(list_size, kIndexGroupSize)
   *    , ceildiv(pq_dim, (kIndexGroupVecLen * 8u) / pq_bits)
   *    , kIndexGroupSize
   *    , kIndexGroupVecLen
   *    ].
   */
  using list_extents = raft::
    extents<SizeT, raft::dynamic_extent, raft::dynamic_extent, kIndexGroupSize, kIndexGroupVecLen>;

  SizeT align_max;
  SizeT align_min;
  uint32_t pq_bits;
  uint32_t pq_dim;

  constexpr list_spec(uint32_t pq_bits, uint32_t pq_dim, bool conservative_memory_allocation);

  // Allow casting between different size-types (for safer size and offset calculations)
  template <typename OtherSizeT>
  constexpr explicit list_spec(const list_spec<OtherSizeT, IdxT>& other_spec);

  /** Determine the extents of an array enough to hold a given amount of data. */
  constexpr list_extents make_list_extents(SizeT n_rows) const;
};

template <typename IdxT, typename SizeT = uint32_t>
using list_data = ivf::list<list_spec, SizeT, IdxT>;

/**
 * @defgroup ivf_pq_cpp_index IVF-PQ index
 * @{
 */
/**
 * @brief IVF-PQ index.
 *
 * In the IVF-PQ index, a database vector y is approximated with two level quantization:
 *
 * y = Q_1(y) + Q_2(y - Q_1(y))
 *
 * The first level quantizer (Q_1), maps the vector y to the nearest cluster center. The number of
 * clusters is n_lists.
 *
 * The second quantizer encodes the residual, and it is defined as a product quantizer [1].
 *
 * A product quantizer encodes a `dim` dimensional vector with a `pq_dim` dimensional vector.
 * First we split the input vector into `pq_dim` subvectors (denoted by u), where each u vector
 * contains `pq_len` distinct components of y
 *
 * y_1, y_2, ... y_{pq_len}, y_{pq_len+1}, ... y_{2*pq_len}, ... y_{dim-pq_len+1} ... y_{dim}
 *  \___________________/     \____________________________/      \______________________/
 *         u_1                         u_2                          u_{pq_dim}
 *
 * Then each subvector encoded with a separate quantizer q_i, end the results are concatenated
 *
 * Q_2(y) = q_1(u_1),q_2(u_2),...,q_{pq_dim}(u_pq_dim})
 *
 * Each quantizer q_i outputs a code with pq_bit bits. The second level quantizers are also defined
 * by k-means clustering in the corresponding sub-space: the reproduction values are the centroids,
 * and the set of reproduction values is the codebook.
 *
 * When the data dimensionality `dim` is not multiple of `pq_dim`, the feature space is transformed
 * using a random orthogonal matrix to have `rot_dim = pq_dim * pq_len` dimensions
 * (`rot_dim >= dim`).
 *
 * The second-level quantizers are trained either for each subspace or for each cluster:
 *   (a) codebook_gen::PER_SUBSPACE:
 *         creates `pq_dim` second-level quantizers - one for each slice of the data along features;
 *   (b) codebook_gen::PER_CLUSTER:
 *         creates `n_lists` second-level quantizers - one for each first-level cluster.
 * In either case, the centroids are again found using k-means clustering interpreting the data as
 * having pq_len dimensions.
 *
 * [1] Product quantization for nearest neighbor search Herve Jegou, Matthijs Douze, Cordelia Schmid
 *
 * @tparam IdxT type of the indices in the source dataset
 *
 */
template <typename IdxT>
struct index : ann::index {
  static_assert(!raft::is_narrowing_v<uint32_t, IdxT>,
                "IdxT must be able to represent all values of uint32_t");

  using pq_centers_extents = std::experimental::
    extents<uint32_t, raft::dynamic_extent, raft::dynamic_extent, raft::dynamic_extent>;

 public:
  index(const index&)                    = delete;
  index(index&&)                         = default;
  auto operator=(const index&) -> index& = delete;
  auto operator=(index&&) -> index&      = default;
  ~index()                               = default;

  /** Construct an empty index. It needs to be trained and then populated. */
  index(raft::resources const& handle,
        cuvs::distance::DistanceType metric,
        codebook_gen codebook_kind,
        uint32_t n_lists,
        uint32_t dim,
        uint32_t pq_bits                    = 8,
        uint32_t pq_dim                     = 0,
        bool conservative_memory_allocation = false);

  /** Construct an empty index. It needs to be trained and then populated. */
  index(raft::resources const& handle, const index_params& params, uint32_t dim);

  /** Total length of the index. */
  IdxT size() const noexcept;

  /** Dimensionality of the input data. */
  uint32_t dim() const noexcept;

  /**
   * Dimensionality of the cluster centers:
   * input data dim extended with vector norms and padded to 8 elems.
   */
  uint32_t dim_ext() const noexcept;

  /**
   * Dimensionality of the data after transforming it for PQ processing
   * (rotated and augmented to be muplitple of `pq_dim`).
   */
  uint32_t rot_dim() const noexcept;

  /** The bit length of an encoded vector element after compression by PQ. */
  uint32_t pq_bits() const noexcept;

  /** The dimensionality of an encoded vector after compression by PQ. */
  uint32_t pq_dim() const noexcept;

  /** Dimensionality of a subspaces, i.e. the number of vector components mapped to a subspace */
  uint32_t pq_len() const noexcept;

  /** The number of vectors in a PQ codebook (`1 << pq_bits`). */
  uint32_t pq_book_size() const noexcept;

  /** Distance metric used for clustering. */
  cuvs::distance::DistanceType metric() const noexcept;

  /** How PQ codebooks are created. */
  codebook_gen codebook_kind() const noexcept;

  /** Number of clusters/inverted lists (first level quantization). */
  uint32_t n_lists() const noexcept;

  /**
   * Whether to use convervative memory allocation when extending the list (cluster) data
   * (see index_params.conservative_memory_allocation).
   */
  bool conservative_memory_allocation() const noexcept;

  /**
   * PQ cluster centers
   *
   *   - codebook_gen::PER_SUBSPACE: [pq_dim , pq_len, pq_book_size]
   *   - codebook_gen::PER_CLUSTER:  [n_lists, pq_len, pq_book_size]
   */
  raft::device_mdspan<float, pq_centers_extents, raft::row_major> pq_centers() noexcept;
  raft::device_mdspan<const float, pq_centers_extents, raft::row_major> pq_centers() const noexcept;

  /** Lists' data and indices. */
  std::vector<std::shared_ptr<list_data<IdxT>>>& lists() noexcept;
  const std::vector<std::shared_ptr<list_data<IdxT>>>& lists() const noexcept;

  /** Pointers to the inverted lists (clusters) data  [n_lists]. */
  raft::device_vector_view<uint8_t*, uint32_t, raft::row_major> data_ptrs() noexcept;
  raft::device_vector_view<const uint8_t* const, uint32_t, raft::row_major> data_ptrs()
    const noexcept;

  /** Pointers to the inverted lists (clusters) indices  [n_lists]. */
  raft::device_vector_view<IdxT*, uint32_t, raft::row_major> inds_ptrs() noexcept;
  raft::device_vector_view<const IdxT* const, uint32_t, raft::row_major> inds_ptrs() const noexcept;

  /** The transform matrix (original space -> rotated padded space) [rot_dim, dim] */
  raft::device_matrix_view<float, uint32_t, raft::row_major> rotation_matrix() noexcept;
  raft::device_matrix_view<const float, uint32_t, raft::row_major> rotation_matrix() const noexcept;

  /**
   * Accumulated list sizes, sorted in descending order [n_lists + 1].
   * The last value contains the total length of the index.
   * The value at index zero is always zero.
   *
   * That is, the content of this span is as if the `list_sizes` was sorted and then accumulated.
   *
   * This span is used during search to estimate the maximum size of the workspace.
   */
  raft::host_vector_view<IdxT, uint32_t, raft::row_major> accum_sorted_sizes() noexcept;
  raft::host_vector_view<const IdxT, uint32_t, raft::row_major> accum_sorted_sizes() const noexcept;

  /** Sizes of the lists [n_lists]. */
  raft::device_vector_view<uint32_t, uint32_t, raft::row_major> list_sizes() noexcept;
  raft::device_vector_view<const uint32_t, uint32_t, raft::row_major> list_sizes() const noexcept;

  /** Cluster centers corresponding to the lists in the original space [n_lists, dim_ext] */
  raft::device_matrix_view<float, uint32_t, raft::row_major> centers() noexcept;
  raft::device_matrix_view<const float, uint32_t, raft::row_major> centers() const noexcept;

  /** Cluster centers corresponding to the lists in the rotated space [n_lists, rot_dim] */
  raft::device_matrix_view<float, uint32_t, raft::row_major> centers_rot() noexcept;
  raft::device_matrix_view<const float, uint32_t, raft::row_major> centers_rot() const noexcept;

  /** fetch size of a particular IVF list in bytes using the list extents.
   * Usage example:
   * @code{.cpp}
   *   raft::resources res;
   *   // use default index params
   *   ivf_pq::index_params index_params;
   *   // extend the IVF lists while building the index
   *   index_params.add_data_on_build = true;
   *   // create and fill the index from a [N, D] dataset
   *   auto index = cuvs::neighbors::ivf_pq::build<int64_t>(res, index_params, dataset, N, D);
   *   // Fetch the size of the fourth list
   *   uint32_t size = index.get_list_size_in_bytes(3);
   * @endcode
   *
   * @param[in] label list ID
   */
  uint32_t get_list_size_in_bytes(uint32_t label);

 private:
  cuvs::distance::DistanceType metric_;
  codebook_gen codebook_kind_;
  uint32_t dim_;
  uint32_t pq_bits_;
  uint32_t pq_dim_;
  bool conservative_memory_allocation_;

  // Primary data members
  std::vector<std::shared_ptr<list_data<IdxT>>> lists_;
  raft::device_vector<uint32_t, uint32_t, raft::row_major> list_sizes_;
  raft::device_mdarray<float, pq_centers_extents, raft::row_major> pq_centers_;
  raft::device_matrix<float, uint32_t, raft::row_major> centers_;
  raft::device_matrix<float, uint32_t, raft::row_major> centers_rot_;
  raft::device_matrix<float, uint32_t, raft::row_major> rotation_matrix_;

  // Computed members for accelerating search.
  raft::device_vector<uint8_t*, uint32_t, raft::row_major> data_ptrs_;
  raft::device_vector<IdxT*, uint32_t, raft::row_major> inds_ptrs_;
  raft::host_vector<IdxT, uint32_t, raft::row_major> accum_sorted_sizes_;

  /** Throw an error if the index content is inconsistent. */
  void check_consistency();

  pq_centers_extents make_pq_centers_extents();

  static uint32_t calculate_pq_dim(uint32_t dim);
};
/**
 * @}
 */

/**
 * @defgroup ivf_pq_cpp_index_build IVF-PQ index build
 * @{
 */
/**
 * @brief Build the index from the dataset for efficient search.
 *
 * Usage example:
 * @code{.cpp}
 *   using namespace cuvs::neighbors;
 *   // use default index parameters
 *   ivf_pq::index_params index_params;
 *   // create and fill the index from a [N, D] dataset
 *   auto index = ivf_pq::build(handle, index_params, dataset);
 * @endcode
 *
 * @param[in] handle
 * @param[in] index_params configure the index building
 * @param[in] dataset a device matrix view to a row-major matrix [n_rows, dim]
 *
 * @return the constructed ivf-pq index
 */
auto build(raft::resources const& handle,
           const cuvs::neighbors::ivf_pq::index_params& index_params,
           raft::device_matrix_view<const float, int64_t, raft::row_major> dataset)
  -> cuvs::neighbors::ivf_pq::index<int64_t>;

/**
 * @brief Build the index from the dataset for efficient search.
 *
 * Usage example:
 * @code{.cpp}
 *   using namespace cuvs::neighbors;
 *   // use default index parameters
 *   ivf_pq::index_params index_params;
 *   // create and fill the index from a [N, D] dataset
 *   ivf_pq::index<decltype(dataset::value_type), decltype(dataset::index_type)> index;
 *   ivf_pq::build(handle, index_params, dataset, index);
 * @endcode
 *
 * @param[in] handle
 * @param[in] index_params configure the index building
 * @param[in] dataset raft::device_matrix_view to a row-major matrix [n_rows, dim]
 * @param[out] idx reference to ivf_pq::index
 *
 */
void build(raft::resources const& handle,
           const cuvs::neighbors::ivf_pq::index_params& index_params,
           raft::device_matrix_view<const float, int64_t, raft::row_major> dataset,
           cuvs::neighbors::ivf_pq::index<int64_t>* idx);

/**
 * @brief Build the index from the dataset for efficient search.
 *
 * Usage example:
 * @code{.cpp}
 *   using namespace cuvs::neighbors;
 *   // use default index parameters
 *   ivf_pq::index_params index_params;
 *   // create and fill the index from a [N, D] dataset
 *   auto index = ivf_pq::build(handle, index_params, dataset);
 * @endcode
 *
 * @param[in] handle
 * @param[in] index_params configure the index building
 * @param[in] dataset a device matrix view to a row-major matrix [n_rows, dim]
 *
 * @return the constructed ivf-pq index
 */
auto build(raft::resources const& handle,
           const cuvs::neighbors::ivf_pq::index_params& index_params,
           raft::device_matrix_view<const int8_t, int64_t, raft::row_major> dataset)
  -> cuvs::neighbors::ivf_pq::index<int64_t>;

/**
 * @brief Build the index from the dataset for efficient search.
 *
 * Usage example:
 * @code{.cpp}
 *   using namespace cuvs::neighbors;
 *   // use default index parameters
 *   ivf_pq::index_params index_params;
 *   // create and fill the index from a [N, D] dataset
 *   ivf_pq::index<decltype(dataset::value_type), decltype(dataset::index_type)> index;
 *   ivf_pq::build(handle, index_params, dataset, index);
 * @endcode
 *
 * @param[in] handle
 * @param[in] index_params configure the index building
 * @param[in] dataset raft::device_matrix_view to a row-major matrix [n_rows, dim]
 * @param[out] idx reference to ivf_pq::index
 *
 */
void build(raft::resources const& handle,
           const cuvs::neighbors::ivf_pq::index_params& index_params,
           raft::device_matrix_view<const int8_t, int64_t, raft::row_major> dataset,
           cuvs::neighbors::ivf_pq::index<int64_t>* idx);

/**
 * @brief Build the index from the dataset for efficient search.
 *
 * Usage example:
 * @code{.cpp}
 *   using namespace cuvs::neighbors;
 *   // use default index parameters
 *   ivf_pq::index_params index_params;
 *   // create and fill the index from a [N, D] dataset
 *   auto index = ivf_pq::build(handle, index_params, dataset);
 * @endcode
 *
 * @param[in] handle
 * @param[in] index_params configure the index building
 * @param[in] dataset a device matrix view to a row-major matrix [n_rows, dim]
 *
 * @return the constructed ivf-pq index
 */
auto build(raft::resources const& handle,
           const cuvs::neighbors::ivf_pq::index_params& index_params,
           raft::device_matrix_view<const uint8_t, int64_t, raft::row_major> dataset)
  -> cuvs::neighbors::ivf_pq::index<int64_t>;

/**
 * @brief Build the index from the dataset for efficient search.
 *
 * Usage example:
 * @code{.cpp}
 *   using namespace cuvs::neighbors;
 *   // use default index parameters
 *   ivf_pq::index_params index_params;
 *   // create and fill the index from a [N, D] dataset
 *   ivf_pq::index<decltype(dataset::value_type), decltype(dataset::index_type)> index;
 *   ivf_pq::build(handle, index_params, dataset, index);
 * @endcode
 *
 * @param[in] handle
 * @param[in] index_params configure the index building
 * @param[in] dataset raft::device_matrix_view to a row-major matrix [n_rows, dim]
 * @param[out] idx reference to ivf_pq::index
 *
 */
void build(raft::resources const& handle,
           const cuvs::neighbors::ivf_pq::index_params& index_params,
           raft::device_matrix_view<const uint8_t, int64_t, raft::row_major> dataset,
           cuvs::neighbors::ivf_pq::index<int64_t>* idx);
/**
 * @}
 */

/**
 * @defgroup ivf_pq_cpp_index_extend IVF-PQ index extend
 * @{
 */
/**
 * @brief Extend the index with the new data.
 *
 * Usage example:
 * @code{.cpp}
 *   using namespace cuvs::neighbors;
 *   ivf_pq::index_params index_params;
 *   index_params.add_data_on_build = false;      // don't populate index on build
 *   index_params.kmeans_trainset_fraction = 1.0; // use whole dataset for kmeans training
 *   // train the index from a [N, D] dataset
 *   auto index_empty = ivf_pq::build(handle, index_params, dataset);
 *   // fill the index with the data
 *   std::optional<raft::device_vector_view<const IdxT, IdxT>> no_op = std::nullopt;
 *   auto index = ivf_pq::extend(handle, new_vectors, no_op, index_empty);
 * @endcode
 *
 * @param[in] handle
 * @param[in] new_vectors a device matrix view to a row-major matrix [n_rows, idx.dim()]
 * @param[in] new_indices a device vector view to a vector of indices [n_rows].
 *    If the original index is empty (`idx.size() == 0`), you can pass `std::nullopt`
 *    here to imply a continuous range `[0...n_rows)`.
 * @param[inout] idx
 */
auto extend(raft::resources const& handle,
            raft::device_matrix_view<const float, int64_t, raft::row_major> new_vectors,
            std::optional<raft::device_vector_view<const int64_t, int64_t>> new_indices,
            const cuvs::neighbors::ivf_pq::index<int64_t>& idx)
  -> cuvs::neighbors::ivf_pq::index<int64_t>;

/**
 * @brief Extend the index with the new data.
 *
 * Usage example:
 * @code{.cpp}
 *   using namespace cuvs::neighbors;
 *   ivf_pq::index_params index_params;
 *   index_params.add_data_on_build = false;      // don't populate index on build
 *   index_params.kmeans_trainset_fraction = 1.0; // use whole dataset for kmeans training
 *   // train the index from a [N, D] dataset
 *   auto index_empty = ivf_pq::build(handle, index_params, dataset);
 *   // fill the index with the data
 *   std::optional<raft::device_vector_view<const IdxT, IdxT>> no_op = std::nullopt;
 *   ivf_pq::extend(handle, new_vectors, no_op, &index_empty);
 * @endcode
 *
 * @param[in] handle
 * @param[in] new_vectors a device matrix view to a row-major matrix [n_rows, idx.dim()]
 * @param[in] new_indices a device vector view to a vector of indices [n_rows].
 *    If the original index is empty (`idx.size() == 0`), you can pass `std::nullopt`
 *    here to imply a continuous range `[0...n_rows)`.
 * @param[inout] idx
 */
void extend(raft::resources const& handle,
            raft::device_matrix_view<const float, int64_t, raft::row_major> new_vectors,
            std::optional<raft::device_vector_view<const int64_t, int64_t>> new_indices,
            cuvs::neighbors::ivf_pq::index<int64_t>* idx);

/**
 * @brief Extend the index with the new data.
 *
 * Usage example:
 * @code{.cpp}
 *   using namespace cuvs::neighbors;
 *   ivf_pq::index_params index_params;
 *   index_params.add_data_on_build = false;      // don't populate index on build
 *   index_params.kmeans_trainset_fraction = 1.0; // use whole dataset for kmeans training
 *   // train the index from a [N, D] dataset
 *   auto index_empty = ivf_pq::build(handle, index_params, dataset);
 *   // fill the index with the data
 *   std::optional<raft::device_vector_view<const IdxT, IdxT>> no_op = std::nullopt;
 *   auto index = ivf_pq::extend(handle, new_vectors, no_op, index_empty);
 * @endcode
 *
 * @param[in] handle
 * @param[in] new_vectors a device matrix view to a row-major matrix [n_rows, idx.dim()]
 * @param[in] new_indices a device vector view to a vector of indices [n_rows].
 *    If the original index is empty (`idx.size() == 0`), you can pass `std::nullopt`
 *    here to imply a continuous range `[0...n_rows)`.
 * @param[inout] idx
 */
auto extend(raft::resources const& handle,
            raft::device_matrix_view<const int8_t, int64_t, raft::row_major> new_vectors,
            std::optional<raft::device_vector_view<const int64_t, int64_t>> new_indices,
            const cuvs::neighbors::ivf_pq::index<int64_t>& idx)
  -> cuvs::neighbors::ivf_pq::index<int64_t>;

/**
 * @brief Extend the index with the new data.
 *
 * Usage example:
 * @code{.cpp}
 *   using namespace cuvs::neighbors;
 *   ivf_pq::index_params index_params;
 *   index_params.add_data_on_build = false;      // don't populate index on build
 *   index_params.kmeans_trainset_fraction = 1.0; // use whole dataset for kmeans training
 *   // train the index from a [N, D] dataset
 *   auto index_empty = ivf_pq::build(handle, index_params, dataset);
 *   // fill the index with the data
 *   std::optional<raft::device_vector_view<const IdxT, IdxT>> no_op = std::nullopt;
 *   ivf_pq::extend(handle, new_vectors, no_op, &index_empty);
 * @endcode
 *
 * @param[in] handle
 * @param[in] new_vectors a device matrix view to a row-major matrix [n_rows, idx.dim()]
 * @param[in] new_indices a device vector view to a vector of indices [n_rows].
 *    If the original index is empty (`idx.size() == 0`), you can pass `std::nullopt`
 *    here to imply a continuous range `[0...n_rows)`.
 * @param[inout] idx
 */
void extend(raft::resources const& handle,
            raft::device_matrix_view<const int8_t, int64_t, raft::row_major> new_vectors,
            std::optional<raft::device_vector_view<const int64_t, int64_t>> new_indices,
            cuvs::neighbors::ivf_pq::index<int64_t>* idx);

/**
 * @brief Extend the index with the new data.
 *
 * Usage example:
 * @code{.cpp}
 *   using namespace cuvs::neighbors;
 *   ivf_pq::index_params index_params;
 *   index_params.add_data_on_build = false;      // don't populate index on build
 *   index_params.kmeans_trainset_fraction = 1.0; // use whole dataset for kmeans training
 *   // train the index from a [N, D] dataset
 *   auto index_empty = ivf_pq::build(handle, index_params, dataset);
 *   // fill the index with the data
 *   std::optional<raft::device_vector_view<const IdxT, IdxT>> no_op = std::nullopt;
 *   auto index = ivf_pq::extend(handle, new_vectors, no_op, index_empty);
 * @endcode
 *
 * @param[in] handle
 * @param[in] new_vectors a device matrix view to a row-major matrix [n_rows, idx.dim()]
 * @param[in] new_indices a device vector view to a vector of indices [n_rows].
 *    If the original index is empty (`idx.size() == 0`), you can pass `std::nullopt`
 *    here to imply a continuous range `[0...n_rows)`.
 * @param[inout] idx
 */
auto extend(raft::resources const& handle,
            raft::device_matrix_view<const uint8_t, int64_t, raft::row_major> new_vectors,
            std::optional<raft::device_vector_view<const int64_t, int64_t>> new_indices,
            const cuvs::neighbors::ivf_pq::index<int64_t>& idx)
  -> cuvs::neighbors::ivf_pq::index<int64_t>;

/**
 * @brief Extend the index with the new data.
 *
 * Usage example:
 * @code{.cpp}
 *   using namespace cuvs::neighbors;
 *   ivf_pq::index_params index_params;
 *   index_params.add_data_on_build = false;      // don't populate index on build
 *   index_params.kmeans_trainset_fraction = 1.0; // use whole dataset for kmeans training
 *   // train the index from a [N, D] dataset
 *   auto index_empty = ivf_pq::build(handle, index_params, dataset);
 *   // fill the index with the data
 *   std::optional<raft::device_vector_view<const IdxT, IdxT>> no_op = std::nullopt;
 *   ivf_pq::extend(handle, new_vectors, no_op, &index_empty);
 * @endcode
 *
 * @param[in] handle
 * @param[in] new_vectors a device matrix view to a row-major matrix [n_rows, idx.dim()]
 * @param[in] new_indices a device vector view to a vector of indices [n_rows].
 *    If the original index is empty (`idx.size() == 0`), you can pass `std::nullopt`
 *    here to imply a continuous range `[0...n_rows)`.
 * @param[inout] idx
 */
void extend(raft::resources const& handle,
            raft::device_matrix_view<const uint8_t, int64_t, raft::row_major> new_vectors,
            std::optional<raft::device_vector_view<const int64_t, int64_t>> new_indices,
            cuvs::neighbors::ivf_pq::index<int64_t>* idx);
/**
 * @}
 */

/**
 * @defgroup ivf_pq_cpp_index_search IVF-PQ index search
 * @{
 */
/**
 * @brief Search ANN using the constructed index.
 *
 * See the [ivf_pq::build](#ivf_pq::build) documentation for a usage example.
 *
 * Note, this function requires a temporary buffer to store intermediate results between cuda kernel
 * calls, which may lead to undesirable allocations and slowdown. To alleviate the problem, you can
 * pass a pool memory resource or a large enough pre-allocated memory resource to reduce or
 * eliminate entirely allocations happening within `search`.
 * The exact size of the temporary buffer depends on multiple factors and is an implementation
 * detail. However, you can safely specify a small initial size for the memory pool, so that only a
 * few allocations happen to grow it during the first invocations of the `search`.
 *
 * @code{.cpp}
 *   ...
 *   // use default search parameters
 *   ivf_pq::search_params search_params;
 *   // Use the same allocator across multiple searches to reduce the number of
 *   // cuda memory allocations
 *   ivf_pq::search(handle, search_params, index, queries1, out_inds1, out_dists1);
 *   ivf_pq::search(handle, search_params, index, queries2, out_inds2, out_dists2);
 *   ivf_pq::search(handle, search_params, index, queries3, out_inds3, out_dists3);
 *   ...
 * @endcode
 *
 * @param[in] handle
 * @param[in] search_params configure the search
 * @param[in] index ivf-pq constructed index
 * @param[in] queries a device matrix view to a row-major matrix [n_queries, index->dim()]
 * @param[out] neighbors a device matrix view to the indices of the neighbors in the source dataset
 * [n_queries, k]
 * @param[out] distances a device matrix view to the distances to the selected neighbors [n_queries,
 * k]
 */
void search(raft::resources const& handle,
            const cuvs::neighbors::ivf_pq::search_params& search_params,
            cuvs::neighbors::ivf_pq::index<int64_t>& index,
            raft::device_matrix_view<const float, int64_t, raft::row_major> queries,
            raft::device_matrix_view<int64_t, int64_t, raft::row_major> neighbors,
            raft::device_matrix_view<float, int64_t, raft::row_major> distances);

/**
 * @brief Search ANN using the constructed index.
 *
 * See the [ivf_pq::build](#ivf_pq::build) documentation for a usage example.
 *
 * Note, this function requires a temporary buffer to store intermediate results between cuda kernel
 * calls, which may lead to undesirable allocations and slowdown. To alleviate the problem, you can
 * pass a pool memory resource or a large enough pre-allocated memory resource to reduce or
 * eliminate entirely allocations happening within `search`.
 * The exact size of the temporary buffer depends on multiple factors and is an implementation
 * detail. However, you can safely specify a small initial size for the memory pool, so that only a
 * few allocations happen to grow it during the first invocations of the `search`.
 *
 * @code{.cpp}
 *   ...
 *   // use default search parameters
 *   ivf_pq::search_params search_params;
 *   // Use the same allocator across multiple searches to reduce the number of
 *   // cuda memory allocations
 *   ivf_pq::search(handle, search_params, index, queries1, out_inds1, out_dists1);
 *   ivf_pq::search(handle, search_params, index, queries2, out_inds2, out_dists2);
 *   ivf_pq::search(handle, search_params, index, queries3, out_inds3, out_dists3);
 *   ...
 * @endcode
 *
 * @param[in] handle
 * @param[in] search_params configure the search
 * @param[in] index ivf-pq constructed index
 * @param[in] queries a device matrix view to a row-major matrix [n_queries, index->dim()]
 * @param[out] neighbors a device matrix view to the indices of the neighbors in the source dataset
 * [n_queries, k]
 * @param[out] distances a device matrix view to the distances to the selected neighbors [n_queries,
 * k]
 */
void search(raft::resources const& handle,
            const cuvs::neighbors::ivf_pq::search_params& search_params,
            cuvs::neighbors::ivf_pq::index<int64_t>& index,
            raft::device_matrix_view<const int8_t, int64_t, raft::row_major> queries,
            raft::device_matrix_view<int64_t, int64_t, raft::row_major> neighbors,
            raft::device_matrix_view<float, int64_t, raft::row_major> distances);

/**
 * @brief Search ANN using the constructed index.
 *
 * See the [ivf_pq::build](#ivf_pq::build) documentation for a usage example.
 *
 * Note, this function requires a temporary buffer to store intermediate results between cuda kernel
 * calls, which may lead to undesirable allocations and slowdown. To alleviate the problem, you can
 * pass a pool memory resource or a large enough pre-allocated memory resource to reduce or
 * eliminate entirely allocations happening within `search`.
 * The exact size of the temporary buffer depends on multiple factors and is an implementation
 * detail. However, you can safely specify a small initial size for the memory pool, so that only a
 * few allocations happen to grow it during the first invocations of the `search`.
 *
 * @code{.cpp}
 *   ...
 *   // use default search parameters
 *   ivf_pq::search_params search_params;
 *   // Use the same allocator across multiple searches to reduce the number of
 *   // cuda memory allocations
 *   ivf_pq::search(handle, search_params, index, queries1, out_inds1, out_dists1);
 *   ivf_pq::search(handle, search_params, index, queries2, out_inds2, out_dists2);
 *   ivf_pq::search(handle, search_params, index, queries3, out_inds3, out_dists3);
 *   ...
 * @endcode
 *
 * @param[in] handle
 * @param[in] search_params configure the search
 * @param[in] index ivf-pq constructed index
 * @param[in] queries a device matrix view to a row-major matrix [n_queries, index->dim()]
 * @param[out] neighbors a device matrix view to the indices of the neighbors in the source dataset
 * [n_queries, k]
 * @param[out] distances a device matrix view to the distances to the selected neighbors [n_queries,
 * k]
 */
void search(raft::resources const& handle,
            const cuvs::neighbors::ivf_pq::search_params& search_params,
            cuvs::neighbors::ivf_pq::index<int64_t>& index,
            raft::device_matrix_view<const uint8_t, int64_t, raft::row_major> queries,
            raft::device_matrix_view<int64_t, int64_t, raft::row_major> neighbors,
            raft::device_matrix_view<float, int64_t, raft::row_major> distances);

/**
 * @brief Search ANN using the constructed index with the given filter.
 *
 * See the [ivf_pq::build](#ivf_pq::build) documentation for a usage example.
 *
 * Note, this function requires a temporary buffer to store intermediate results between cuda kernel
 * calls, which may lead to undesirable allocations and slowdown. To alleviate the problem, you can
 * pass a pool memory resource or a large enough pre-allocated memory resource to reduce or
 * eliminate entirely allocations happening within `search`.
 * The exact size of the temporary buffer depends on multiple factors and is an implementation
 * detail. However, you can safely specify a small initial size for the memory pool, so that only a
 * few allocations happen to grow it during the first invocations of the `search`.
 *
 * @param[in] handle
 * @param[in] params configure the search
 * @param[in] idx ivf-pq constructed index
 * @param[in] queries a device matrix view to a row-major matrix [n_queries, index->dim()]
 * @param[out] neighbors a device matrix view to the indices of the neighbors in the source dataset
 * [n_queries, k]
 * @param[out] distances a device matrix view to the distances to the selected neighbors [n_queries,
 * k]
 * @param[in] sample_filter a device bitset filter function that greenlights samples for a given
 * query.
 */
void search_with_filtering(
  raft::resources const& handle,
  const search_params& params,
  index<int64_t>& idx,
  raft::device_matrix_view<const float, int64_t, raft::row_major> queries,
  raft::device_matrix_view<int64_t, int64_t, raft::row_major> neighbors,
  raft::device_matrix_view<float, int64_t, raft::row_major> distances,
  cuvs::neighbors::filtering::bitset_filter<uint32_t, int64_t> sample_filter);

/**
 * @brief Search ANN using the constructed index with the given filter.
 *
 * See the [ivf_pq::build](#ivf_pq::build) documentation for a usage example.
 *
 * Note, this function requires a temporary buffer to store intermediate results between cuda kernel
 * calls, which may lead to undesirable allocations and slowdown. To alleviate the problem, you can
 * pass a pool memory resource or a large enough pre-allocated memory resource to reduce or
 * eliminate entirely allocations happening within `search`.
 * The exact size of the temporary buffer depends on multiple factors and is an implementation
 * detail. However, you can safely specify a small initial size for the memory pool, so that only a
 * few allocations happen to grow it during the first invocations of the `search`.
 *
 * @param[in] handle
 * @param[in] params configure the search
 * @param[in] idx ivf-pq constructed index
 * @param[in] queries a device matrix view to a row-major matrix [n_queries, index->dim()]
 * @param[out] neighbors a device matrix view to the indices of the neighbors in the source dataset
 * [n_queries, k]
 * @param[out] distances a device matrix view to the distances to the selected neighbors [n_queries,
 * k]
 * @param[in] sample_filter a device bitset filter function that greenlights samples for a given
 * query.
 */
void search_with_filtering(
  raft::resources const& handle,
  const search_params& params,
  index<int64_t>& idx,
  raft::device_matrix_view<const int8_t, int64_t, raft::row_major> queries,
  raft::device_matrix_view<int64_t, int64_t, raft::row_major> neighbors,
  raft::device_matrix_view<float, int64_t, raft::row_major> distances,
  cuvs::neighbors::filtering::bitset_filter<uint32_t, int64_t> sample_filter);

/**
 * @brief Search ANN using the constructed index with the given filter.
 *
 * See the [ivf_pq::build](#ivf_pq::build) documentation for a usage example.
 *
 * Note, this function requires a temporary buffer to store intermediate results between cuda kernel
 * calls, which may lead to undesirable allocations and slowdown. To alleviate the problem, you can
 * pass a pool memory resource or a large enough pre-allocated memory resource to reduce or
 * eliminate entirely allocations happening within `search`.
 * The exact size of the temporary buffer depends on multiple factors and is an implementation
 * detail. However, you can safely specify a small initial size for the memory pool, so that only a
 * few allocations happen to grow it during the first invocations of the `search`.
 *
 * @param[in] handle
 * @param[in] params configure the search
 * @param[in] idx ivf-pq constructed index
 * @param[in] queries a device matrix view to a row-major matrix [n_queries, index->dim()]
 * @param[out] neighbors a device matrix view to the indices of the neighbors in the source dataset
 * [n_queries, k]
 * @param[out] distances a device matrix view to the distances to the selected neighbors [n_queries,
 * k]
 * @param[in] sample_filter a device bitset filter function that greenlights samples for a given
 * query.
 */
void search_with_filtering(
  raft::resources const& handle,
  const search_params& params,
  index<int64_t>& idx,
  raft::device_matrix_view<const uint8_t, int64_t, raft::row_major> queries,
  raft::device_matrix_view<int64_t, int64_t, raft::row_major> neighbors,
  raft::device_matrix_view<float, int64_t, raft::row_major> distances,
  cuvs::neighbors::filtering::bitset_filter<uint32_t, int64_t> sample_filter);
/**
 * @}
 */

/**
 * @defgroup ivf_pq_cpp_serialize IVF-PQ index serialize
 * @{
 */
/**
 * Save the index to file.
 *
 * Experimental, both the API and the serialization format are subject to change.
 *
 * @code{.cpp}
 * #include <raft/core/resources.hpp>
 *
 * raft::resources handle;
 *
 * // create a string with a filepath
 * std::string filename("/path/to/index");
 * // create an index with `auto index = ivf_pq::build(...);`
 * cuvs::serialize(handle, filename, index);
 * @endcode
 *
 * @param[in] handle the raft handle
 * @param[in] filename the file name for saving the index
 * @param[in] index IVF-PQ index
 *
 */
void serialize(raft::resources const& handle,
               std::string& filename,
               const cuvs::neighbors::ivf_pq::index<int64_t>& index);

/**
 * Load index from file.
 *
 * Experimental, both the API and the serialization format are subject to change.
 *
 * @code{.cpp}
 * #include <raft/core/resources.hpp>
 *
 * raft::resources handle;
 *
 * // create a string with a filepath
 * std::string filename("/path/to/index");
 * using IdxT = int64_t; // type of the index
 * // create an empty index with `ivf_pq::index<IdxT> index(handle, index_params, dim);`
 * cuvs::deserialize(handle, filename, &index);
 * @endcode
 *
 * @param[in] handle the raft handle
 * @param[in] filename the name of the file that stores the index
 * @param[out] index IVF-PQ index
 *
 */
void deserialize(raft::resources const& handle,
                 const std::string& filename,
                 cuvs::neighbors::ivf_pq::index<int64_t>* index);
/**
 * @}
 */

}  // namespace cuvs::neighbors::ivf_pq<|MERGE_RESOLUTION|>--- conflicted
+++ resolved
@@ -99,8 +99,6 @@
    * flag to `true` if you prefer to use as little GPU memory for the database as possible.
    */
   bool conservative_memory_allocation = false;
-<<<<<<< HEAD
-=======
 
   /**
    * Creates index_params based on shape of the input dataset.
@@ -131,7 +129,6 @@
     params.metric                   = metric;
     return params;
   }
->>>>>>> 9f02d704
 };
 /**
  * @}
