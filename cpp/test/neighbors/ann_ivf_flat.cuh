/*
 * Copyright (c) 2024, NVIDIA CORPORATION.
 *
 * Licensed under the Apache License, Version 2.0 (the "License");
 * you may not use this file except in compliance with the License.
 * You may obtain a copy of the License at
 *
 *     http://www.apache.org/licenses/LICENSE-2.0
 *
 * Unless required by applicable law or agreed to in writing, software
 * distributed under the License is distributed on an "AS IS" BASIS,
 * WITHOUT WARRANTIES OR CONDITIONS OF ANY KIND, either express or implied.
 * See the License for the specific language governing permissions and
 * limitations under the License.
 */
#pragma once

#include "../test_utils.cuh"
#include "ann_utils.cuh"
#include "naive_knn.cuh"

#include <cuvs/neighbors/ivf_flat.hpp>
#include <cuvs/neighbors/ivf_flat_helpers.cuh>
#include <raft/stats/mean.cuh>
#include <thrust/sequence.h>

#include <raft/spatial/knn/ann.cuh>

namespace cuvs::neighbors::ivf_flat {

struct test_ivf_sample_filter {
  static constexpr unsigned offset = 300;
};

template <typename IdxT>
struct AnnIvfFlatInputs {
  IdxT num_queries;
  IdxT num_db_vecs;
  IdxT dim;
  IdxT k;
  IdxT nprobe;
  IdxT nlist;
  cuvs::distance::DistanceType metric;
  bool adaptive_centers;
  bool host_dataset;
};

template <typename IdxT>
::std::ostream& operator<<(::std::ostream& os, const AnnIvfFlatInputs<IdxT>& p)
{
  os << "{ " << p.num_queries << ", " << p.num_db_vecs << ", " << p.dim << ", " << p.k << ", "
     << p.nprobe << ", " << p.nlist << ", " << static_cast<int>(p.metric) << ", "
     << p.adaptive_centers << '}' << std::endl;
  return os;
}

template <typename T, typename DataT, typename IdxT>
class AnnIVFFlatTest : public ::testing::TestWithParam<AnnIvfFlatInputs<IdxT>> {
 public:
  AnnIVFFlatTest()
    : stream_(raft::resource::get_cuda_stream(handle_)),
      ps(::testing::TestWithParam<AnnIvfFlatInputs<IdxT>>::GetParam()),
      database(0, stream_),
      search_queries(0, stream_)
  {
  }

  void testIVFFlat()
  {
    size_t queries_size = ps.num_queries * ps.k;
    std::vector<IdxT> indices_ivfflat(queries_size);
    std::vector<IdxT> indices_naive(queries_size);
    std::vector<T> distances_ivfflat(queries_size);
    std::vector<T> distances_naive(queries_size);

    {
      rmm::device_uvector<T> distances_naive_dev(queries_size, stream_);
      rmm::device_uvector<IdxT> indices_naive_dev(queries_size, stream_);
      cuvs::neighbors::naive_knn<T, DataT, IdxT>(handle_,
                                                 distances_naive_dev.data(),
                                                 indices_naive_dev.data(),
                                                 search_queries.data(),
                                                 database.data(),
                                                 ps.num_queries,
                                                 ps.num_db_vecs,
                                                 ps.dim,
                                                 ps.k,
                                                 ps.metric);
      raft::update_host(distances_naive.data(), distances_naive_dev.data(), queries_size, stream_);
      raft::update_host(indices_naive.data(), indices_naive_dev.data(), queries_size, stream_);
      raft::resource::sync_stream(handle_);
    }

    {
      // unless something is really wrong with clustering, this could serve as a lower bound on
      // recall
      double min_recall = static_cast<double>(ps.nprobe) / static_cast<double>(ps.nlist);

      rmm::device_uvector<T> distances_ivfflat_dev(queries_size, stream_);
      rmm::device_uvector<IdxT> indices_ivfflat_dev(queries_size, stream_);

      {
        // legacy interface
        raft::spatial::knn::IVFFlatParam ivfParams;
        ivfParams.nprobe = ps.nprobe;
        ivfParams.nlist  = ps.nlist;
        raft::spatial::knn::knnIndex index;

        raft::spatial::knn::approx_knn_build_index(
          handle_,
          &index,
          dynamic_cast<raft::spatial::knn::knnIndexParam*>(&ivfParams),
          static_cast<raft::distance::DistanceType>((int)ps.metric),
          (IdxT)0,
          database.data(),
          ps.num_db_vecs,
          ps.dim);

        raft::resource::sync_stream(handle_);
        raft::spatial::knn::approx_knn_search(handle_,
                                              distances_ivfflat_dev.data(),
                                              indices_ivfflat_dev.data(),
                                              &index,
                                              ps.k,
                                              search_queries.data(),
                                              ps.num_queries);

        raft::update_host(
          distances_ivfflat.data(), distances_ivfflat_dev.data(), queries_size, stream_);
        raft::update_host(
          indices_ivfflat.data(), indices_ivfflat_dev.data(), queries_size, stream_);
        raft::resource::sync_stream(handle_);
      }

      ASSERT_TRUE(eval_neighbours(indices_naive,
                                  indices_ivfflat,
                                  distances_naive,
                                  distances_ivfflat,
                                  ps.num_queries,
                                  ps.k,
                                  0.001,
                                  min_recall));
      {
        cuvs::neighbors::ivf_flat::index_params index_params;
        cuvs::neighbors::ivf_flat::search_params search_params;
        index_params.n_lists          = ps.nlist;
        index_params.metric           = ps.metric;
        index_params.adaptive_centers = ps.adaptive_centers;
        search_params.n_probes        = ps.nprobe;

        index_params.add_data_on_build        = false;
        index_params.kmeans_trainset_fraction = 0.5;
        index_params.metric_arg               = 0;

        cuvs::neighbors::ivf_flat::index<DataT, IdxT> idx(handle_, index_params, ps.dim);
        cuvs::neighbors::ivf_flat::index<DataT, IdxT> index_2(handle_, index_params, ps.dim);

        if (!ps.host_dataset) {
          auto database_view = raft::make_device_matrix_view<const DataT, IdxT>(
            (const DataT*)database.data(), ps.num_db_vecs, ps.dim);
          idx = cuvs::neighbors::ivf_flat::build(handle_, index_params, database_view);
          rmm::device_uvector<IdxT> vector_indices(ps.num_db_vecs, stream_);
          thrust::sequence(raft::resource::get_thrust_policy(handle_),
                           thrust::device_pointer_cast(vector_indices.data()),
                           thrust::device_pointer_cast(vector_indices.data() + ps.num_db_vecs));
          raft::resource::sync_stream(handle_);

          IdxT half_of_data = ps.num_db_vecs / 2;

          auto half_of_data_view = raft::make_device_matrix_view<const DataT, IdxT>(
            (const DataT*)database.data(), half_of_data, ps.dim);

          const std::optional<raft::device_vector_view<const IdxT, IdxT>> no_opt = std::nullopt;
          index_2 = cuvs::neighbors::ivf_flat::extend(handle_, half_of_data_view, no_opt, idx);

          auto new_half_of_data_view = raft::make_device_matrix_view<const DataT, IdxT>(
            database.data() + half_of_data * ps.dim, IdxT(ps.num_db_vecs) - half_of_data, ps.dim);

          auto new_half_of_data_indices_view = raft::make_device_vector_view<const IdxT, IdxT>(
            vector_indices.data() + half_of_data, IdxT(ps.num_db_vecs) - half_of_data);

          cuvs::neighbors::ivf_flat::extend(
            handle_,
            new_half_of_data_view,
            std::make_optional<raft::device_vector_view<const IdxT, IdxT>>(
              new_half_of_data_indices_view),
            &index_2);
        } else {
          auto host_database = raft::make_host_matrix<DataT, IdxT>(ps.num_db_vecs, ps.dim);
          raft::copy(
            host_database.data_handle(), database.data(), ps.num_db_vecs * ps.dim, stream_);
          idx =
            ivf_flat::build(handle_, index_params, raft::make_const_mdspan(host_database.view()));

          auto vector_indices = raft::make_host_vector<IdxT>(handle_, ps.num_db_vecs);
          std::iota(vector_indices.data_handle(), vector_indices.data_handle() + ps.num_db_vecs, 0);

          IdxT half_of_data = ps.num_db_vecs / 2;

          auto half_of_data_view = raft::make_host_matrix_view<const DataT, IdxT>(
            (const DataT*)host_database.data_handle(), half_of_data, ps.dim);

          const std::optional<raft::host_vector_view<const IdxT, IdxT>> no_opt = std::nullopt;
          index_2 = ivf_flat::extend(handle_, half_of_data_view, no_opt, idx);

          auto new_half_of_data_view = raft::make_host_matrix_view<const DataT, IdxT>(
            host_database.data_handle() + half_of_data * ps.dim,
            IdxT(ps.num_db_vecs) - half_of_data,
            ps.dim);
          auto new_half_of_data_indices_view = raft::make_host_vector_view<const IdxT, IdxT>(
            vector_indices.data_handle() + half_of_data, IdxT(ps.num_db_vecs) - half_of_data);
          ivf_flat::extend(handle_,
                           new_half_of_data_view,
                           std::make_optional<raft::host_vector_view<const IdxT, IdxT>>(
                             new_half_of_data_indices_view),
                           &index_2);
        }

        auto search_queries_view = raft::make_device_matrix_view<const DataT, IdxT>(
          search_queries.data(), ps.num_queries, ps.dim);
        auto indices_out_view = raft::make_device_matrix_view<IdxT, IdxT>(
          indices_ivfflat_dev.data(), ps.num_queries, ps.k);
        auto dists_out_view = raft::make_device_matrix_view<T, IdxT>(
          distances_ivfflat_dev.data(), ps.num_queries, ps.k);
        const std::string filename = "ivf_flat_index";
        cuvs::neighbors::ivf_flat::serialize_file(handle_, filename, index_2);
        cuvs::neighbors::ivf_flat::index<DataT, IdxT> index_loaded(handle_, index_params, ps.dim);
        cuvs::neighbors::ivf_flat::deserialize_file(handle_, filename, &index_loaded);
        ASSERT_EQ(index_2.size(), index_loaded.size());

        cuvs::neighbors::ivf_flat::search(handle_,
                                          search_params,
                                          index_loaded,
                                          search_queries_view,
                                          indices_out_view,
                                          dists_out_view);

        raft::update_host(
          distances_ivfflat.data(), distances_ivfflat_dev.data(), queries_size, stream_);
        raft::update_host(
          indices_ivfflat.data(), indices_ivfflat_dev.data(), queries_size, stream_);
        raft::resource::sync_stream(handle_);

        // Test the centroid invariants
        if (index_2.adaptive_centers()) {
          // The centers must be up-to-date with the corresponding data
          std::vector<uint32_t> list_sizes(index_2.n_lists());
          std::vector<IdxT*> list_indices(index_2.n_lists());
          rmm::device_uvector<float> centroid(ps.dim, stream_);
          raft::copy(
            list_sizes.data(), index_2.list_sizes().data_handle(), index_2.n_lists(), stream_);
          raft::copy(
            list_indices.data(), index_2.inds_ptrs().data_handle(), index_2.n_lists(), stream_);
          raft::resource::sync_stream(handle_);
          for (uint32_t l = 0; l < index_2.n_lists(); l++) {
            if (list_sizes[l] == 0) continue;
            rmm::device_uvector<float> cluster_data(list_sizes[l] * ps.dim, stream_);
            raft::spatial::knn::detail::utils::copy_selected<float>((IdxT)list_sizes[l],
                                                                    (IdxT)ps.dim,
                                                                    database.data(),
                                                                    list_indices[l],
                                                                    (IdxT)ps.dim,
                                                                    cluster_data.data(),
                                                                    (IdxT)ps.dim,
                                                                    stream_);
            raft::stats::mean<float, uint32_t>(
              centroid.data(), cluster_data.data(), ps.dim, list_sizes[l], false, true, stream_);
            ASSERT_TRUE(cuvs::devArrMatch(index_2.centers().data_handle() + ps.dim * l,
                                          centroid.data(),
                                          ps.dim,
                                          cuvs::CompareApprox<float>(0.001),
                                          stream_));
          }
        } else {
          // The centers must be immutable
          ASSERT_TRUE(cuvs::devArrMatch(index_2.centers().data_handle(),
                                        idx.centers().data_handle(),
                                        index_2.centers().size(),
                                        cuvs::Compare<float>(),
                                        stream_));
        }
      }
      ASSERT_TRUE(eval_neighbours(indices_naive,
                                  indices_ivfflat,
                                  distances_naive,
                                  distances_ivfflat,
                                  ps.num_queries,
                                  ps.k,
                                  0.001,
                                  min_recall));
    }
  }

  void testPacker()
  {
    ivf_flat::index_params index_params;
    ivf_flat::search_params search_params;
    index_params.n_lists          = ps.nlist;
    index_params.metric           = ps.metric;
    index_params.adaptive_centers = false;
    search_params.n_probes        = ps.nprobe;

    index_params.add_data_on_build        = false;
    index_params.kmeans_trainset_fraction = 1.0;
    index_params.metric_arg               = 0;

    auto database_view = raft::make_device_matrix_view<const DataT, IdxT>(
      (const DataT*)database.data(), ps.num_db_vecs, ps.dim);

    auto idx = ivf_flat::build(handle_, index_params, database_view);

    const std::optional<raft::device_vector_view<const IdxT, IdxT>> no_opt = std::nullopt;
    index<DataT, IdxT> extend_index = ivf_flat::extend(handle_, database_view, no_opt, idx);

    auto list_sizes = raft::make_host_vector<uint32_t>(idx.n_lists());
    raft::update_host(list_sizes.data_handle(),
                      extend_index.list_sizes().data_handle(),
                      extend_index.n_lists(),
                      stream_);
    raft::resource::sync_stream(handle_);

    auto& lists = idx.lists();

    // conservative memory allocation for codepacking
    auto list_device_spec = list_spec<uint32_t, DataT, IdxT>{idx.dim(), false};

    for (uint32_t label = 0; label < idx.n_lists(); label++) {
      uint32_t list_size = list_sizes.data_handle()[label];

      ivf::resize_list(handle_, lists[label], list_device_spec, list_size, 0);
    }

    idx.recompute_internal_state(handle_);

    using interleaved_group = raft::Pow2<kIndexGroupSize>;

    for (uint32_t label = 0; label < idx.n_lists(); label++) {
      uint32_t list_size = list_sizes.data_handle()[label];

      if (list_size > 0) {
        uint32_t padded_list_size = interleaved_group::roundUp(list_size);
        uint32_t n_elems          = padded_list_size * idx.dim();
        auto list_data            = lists[label]->data;
        auto list_inds            = extend_index.lists()[label]->indices;

        // fetch the flat codes
        auto flat_codes = raft::make_device_matrix<DataT, uint32_t>(handle_, list_size, idx.dim());

        raft::matrix::gather(
          handle_,
          raft::make_device_matrix_view<const DataT, uint32_t>(
            (const DataT*)database.data(), static_cast<uint32_t>(ps.num_db_vecs), idx.dim()),
          raft::make_device_vector_view<const IdxT, uint32_t>((const IdxT*)list_inds.data_handle(),
                                                              list_size),
          flat_codes.view());

        codepacker::pack<DataT, IdxT>(
          handle_, make_const_mdspan(flat_codes.view()), idx.veclen(), 0, list_data.view());

        {
          auto mask = raft::make_device_vector<bool>(handle_, n_elems);

          raft::linalg::map_offset(
            handle_,
            mask.view(),
            [dim = idx.dim(),
             list_size,
             padded_list_size,
             chunk_size = raft::util::FastIntDiv(idx.veclen())] __device__(auto i) {
              uint32_t max_group_offset = interleaved_group::roundDown(list_size);
              if (i < max_group_offset * dim) { return true; }
              uint32_t surplus    = (i - max_group_offset * dim);
              uint32_t ingroup_id = interleaved_group::mod(surplus / chunk_size);
              return ingroup_id < (list_size - max_group_offset);
            });

          // ensure that the correct number of indices are masked out
          ASSERT_TRUE(thrust::reduce(raft::resource::get_thrust_policy(handle_),
                                     mask.data_handle(),
                                     mask.data_handle() + n_elems,
                                     0) == list_size * ps.dim);

          auto packed_list_data = raft::make_device_vector<DataT, uint32_t>(handle_, n_elems);

          raft::linalg::map_offset(handle_,
                                   packed_list_data.view(),
                                   [mask      = mask.data_handle(),
                                    list_data = list_data.data_handle()] __device__(uint32_t i) {
                                     if (mask[i]) return list_data[i];
                                     return DataT{0};
                                   });

          auto extend_data          = extend_index.lists()[label]->data;
          auto extend_data_filtered = raft::make_device_vector<DataT, uint32_t>(handle_, n_elems);
          raft::linalg::map_offset(
            handle_,
            extend_data_filtered.view(),
            [mask        = mask.data_handle(),
             extend_data = extend_data.data_handle()] __device__(uint32_t i) {
              if (mask[i]) return extend_data[i];
              return DataT{0};
            });

          ASSERT_TRUE(cuvs::devArrMatch(packed_list_data.data_handle(),
                                        extend_data_filtered.data_handle(),
                                        n_elems,
                                        cuvs::Compare<DataT>(),
                                        stream_));
        }

        auto unpacked_flat_codes =
          raft::make_device_matrix<DataT, uint32_t>(handle_, list_size, idx.dim());

        codepacker::unpack<DataT, IdxT>(
          handle_, list_data.view(), idx.veclen(), 0, unpacked_flat_codes.view());

        ASSERT_TRUE(cuvs::devArrMatch(flat_codes.data_handle(),
                                      unpacked_flat_codes.data_handle(),
                                      list_size * ps.dim,
                                      cuvs::Compare<DataT>(),
                                      stream_));
      }
    }
  }

  void testFilter()
  {
    size_t queries_size = ps.num_queries * ps.k;
    std::vector<IdxT> indices_ivfflat(queries_size);
    std::vector<IdxT> indices_naive(queries_size);
    std::vector<T> distances_ivfflat(queries_size);
    std::vector<T> distances_naive(queries_size);

    {
      rmm::device_uvector<T> distances_naive_dev(queries_size, stream_);
      rmm::device_uvector<IdxT> indices_naive_dev(queries_size, stream_);
      auto* database_filtered_ptr = database.data() + test_ivf_sample_filter::offset * ps.dim;
      cuvs::neighbors::naive_knn<T, DataT, IdxT>(handle_,
                                                 distances_naive_dev.data(),
                                                 indices_naive_dev.data(),
                                                 search_queries.data(),
                                                 database_filtered_ptr,
                                                 ps.num_queries,
                                                 ps.num_db_vecs - test_ivf_sample_filter::offset,
                                                 ps.dim,
                                                 ps.k,
                                                 ps.metric);
      raft::linalg::addScalar(indices_naive_dev.data(),
                              indices_naive_dev.data(),
                              IdxT(test_ivf_sample_filter::offset),
                              queries_size,
                              stream_);
      raft::update_host(distances_naive.data(), distances_naive_dev.data(), queries_size, stream_);
      raft::update_host(indices_naive.data(), indices_naive_dev.data(), queries_size, stream_);
      raft::resource::sync_stream(handle_);
    }

    {
      // unless something is really wrong with clustering, this could serve as a lower bound on
      // recall
      double min_recall = static_cast<double>(ps.nprobe) / static_cast<double>(ps.nlist);

      auto distances_ivfflat_dev = raft::make_device_matrix<T, IdxT>(handle_, ps.num_queries, ps.k);
      auto indices_ivfflat_dev =
        raft::make_device_matrix<IdxT, IdxT>(handle_, ps.num_queries, ps.k);

      {
        ivf_flat::index_params index_params;
        ivf_flat::search_params search_params;
        index_params.n_lists          = ps.nlist;
        index_params.metric           = ps.metric;
        index_params.adaptive_centers = ps.adaptive_centers;
        search_params.n_probes        = ps.nprobe;

        index_params.add_data_on_build        = true;
        index_params.kmeans_trainset_fraction = 0.5;
        index_params.metric_arg               = 0;

        // Create IVF Flat index
        auto database_view = raft::make_device_matrix_view<const DataT, IdxT>(
          (const DataT*)database.data(), ps.num_db_vecs, ps.dim);
        auto index = ivf_flat::build(handle_, index_params, database_view);

        // Create Bitset filter
        auto removed_indices =
          raft::make_device_vector<IdxT, int64_t>(handle_, test_ivf_sample_filter::offset);
        thrust::sequence(raft::resource::get_thrust_policy(handle_),
                         thrust::device_pointer_cast(removed_indices.data_handle()),
                         thrust::device_pointer_cast(removed_indices.data_handle() +
                                                     test_ivf_sample_filter::offset));
        raft::resource::sync_stream(handle_);

        cuvs::core::bitset<std::uint32_t, IdxT> removed_indices_bitset(
          handle_, removed_indices.view(), ps.num_db_vecs);

        // Search with the filter
        auto search_queries_view = raft::make_device_matrix_view<const DataT, IdxT>(
          search_queries.data(), ps.num_queries, ps.dim);
        ivf_flat::search_with_filtering(
          handle_,
          search_params,
          index,
          search_queries_view,
          indices_ivfflat_dev.view(),
          distances_ivfflat_dev.view(),
<<<<<<< HEAD
          cuvs::neighbors::filtering::bitset_filter(removed_indices_bitset.view()));
=======
           cuvs::neighbors::filtering::bitset_filter(removed_indices_bitset.view()));
>>>>>>> 9f02d704

        raft::update_host(
          distances_ivfflat.data(), distances_ivfflat_dev.data_handle(), queries_size, stream_);
        raft::update_host(
          indices_ivfflat.data(), indices_ivfflat_dev.data_handle(), queries_size, stream_);
        raft::resource::sync_stream(handle_);
      }
      ASSERT_TRUE(eval_neighbours(indices_naive,
                                  indices_ivfflat,
                                  distances_naive,
                                  distances_ivfflat,
                                  ps.num_queries,
                                  ps.k,
                                  0.001,
                                  min_recall));
    }
  }

  void SetUp() override
  {
    database.resize(ps.num_db_vecs * ps.dim, stream_);
    search_queries.resize(ps.num_queries * ps.dim, stream_);

    raft::random::RngState r(1234ULL);
    if constexpr (std::is_same<DataT, float>{}) {
      raft::random::uniform(
        handle_, r, database.data(), ps.num_db_vecs * ps.dim, DataT(0.1), DataT(2.0));
      raft::random::uniform(
        handle_, r, search_queries.data(), ps.num_queries * ps.dim, DataT(0.1), DataT(2.0));
    } else {
      raft::random::uniformInt(
        handle_, r, database.data(), ps.num_db_vecs * ps.dim, DataT(1), DataT(20));
      raft::random::uniformInt(
        handle_, r, search_queries.data(), ps.num_queries * ps.dim, DataT(1), DataT(20));
    }
    raft::resource::sync_stream(handle_);
  }

  void TearDown() override
  {
    raft::resource::sync_stream(handle_);
    database.resize(0, stream_);
    search_queries.resize(0, stream_);
  }

 private:
  raft::resources handle_;
  rmm::cuda_stream_view stream_;
  AnnIvfFlatInputs<IdxT> ps;
  rmm::device_uvector<DataT> database;
  rmm::device_uvector<DataT> search_queries;
};

const std::vector<AnnIvfFlatInputs<int64_t>> inputs = {
  // test various dims (aligned and not aligned to vector sizes)
  {1000, 10000, 1, 16, 40, 1024, cuvs::distance::DistanceType::L2Expanded, true},
  {1000, 10000, 2, 16, 40, 1024, cuvs::distance::DistanceType::L2Expanded, false},
  {1000, 10000, 3, 16, 40, 1024, cuvs::distance::DistanceType::L2Expanded, true},
  {1000, 10000, 4, 16, 40, 1024, cuvs::distance::DistanceType::L2Expanded, false},
  {1000, 10000, 5, 16, 40, 1024, cuvs::distance::DistanceType::InnerProduct, false},
  {1000, 10000, 8, 16, 40, 1024, cuvs::distance::DistanceType::InnerProduct, true},
  {1000, 10000, 5, 16, 40, 1024, cuvs::distance::DistanceType::L2SqrtExpanded, false},
  {1000, 10000, 8, 16, 40, 1024, cuvs::distance::DistanceType::L2SqrtExpanded, true},

  // test dims that do not fit into kernel shared memory limits
  {1000, 10000, 2048, 16, 40, 1024, cuvs::distance::DistanceType::L2Expanded, false},
  {1000, 10000, 2049, 16, 40, 1024, cuvs::distance::DistanceType::L2Expanded, false},
  {1000, 10000, 2050, 16, 40, 1024, cuvs::distance::DistanceType::InnerProduct, false},
  {1000, 10000, 2051, 16, 40, 1024, cuvs::distance::DistanceType::InnerProduct, true},
  {1000, 10000, 2052, 16, 40, 1024, cuvs::distance::DistanceType::InnerProduct, false},
  {1000, 10000, 2053, 16, 40, 1024, cuvs::distance::DistanceType::L2Expanded, true},
  {1000, 10000, 2056, 16, 40, 1024, cuvs::distance::DistanceType::L2Expanded, true},

  // various random combinations
  {1000, 10000, 16, 10, 40, 1024, cuvs::distance::DistanceType::L2Expanded, false},
  {1000, 10000, 16, 10, 50, 1024, cuvs::distance::DistanceType::L2Expanded, false},
  {1000, 10000, 16, 10, 70, 1024, cuvs::distance::DistanceType::L2Expanded, false},
  {100, 10000, 16, 10, 20, 512, cuvs::distance::DistanceType::L2Expanded, false},
  {20, 100000, 16, 10, 20, 1024, cuvs::distance::DistanceType::L2Expanded, true},
  {1000, 100000, 16, 10, 20, 1024, cuvs::distance::DistanceType::L2Expanded, true},
  {10000, 131072, 8, 10, 20, 1024, cuvs::distance::DistanceType::L2Expanded, false},

  // host input data
  {1000, 10000, 16, 10, 40, 1024, cuvs::distance::DistanceType::L2Expanded, false, true},
  {1000, 10000, 16, 10, 50, 1024, cuvs::distance::DistanceType::L2Expanded, false, true},
  {1000, 10000, 16, 10, 70, 1024, cuvs::distance::DistanceType::L2Expanded, false, true},
  {100, 10000, 16, 10, 20, 512, cuvs::distance::DistanceType::L2Expanded, false, true},
  {20, 100000, 16, 10, 20, 1024, cuvs::distance::DistanceType::L2Expanded, false, true},
  {1000, 100000, 16, 10, 20, 1024, cuvs::distance::DistanceType::L2Expanded, false, true},
  {10000, 131072, 8, 10, 20, 1024, cuvs::distance::DistanceType::L2Expanded, false, true},

  {1000, 10000, 16, 10, 40, 1024, cuvs::distance::DistanceType::InnerProduct, true},
  {1000, 10000, 16, 10, 50, 1024, cuvs::distance::DistanceType::InnerProduct, true},
  {1000, 10000, 16, 10, 70, 1024, cuvs::distance::DistanceType::InnerProduct, false},
  {100, 10000, 16, 10, 20, 512, cuvs::distance::DistanceType::InnerProduct, true},
  {20, 100000, 16, 10, 20, 1024, cuvs::distance::DistanceType::InnerProduct, true},
  {1000, 100000, 16, 10, 20, 1024, cuvs::distance::DistanceType::InnerProduct, false},
  {10000, 131072, 8, 10, 50, 1024, cuvs::distance::DistanceType::InnerProduct, true},

  {1000, 10000, 4096, 20, 50, 1024, cuvs::distance::DistanceType::InnerProduct, false},

  // test splitting the big query batches  (> max gridDim.y) into smaller batches
  {100000, 1024, 32, 10, 64, 64, cuvs::distance::DistanceType::InnerProduct, false},
  {1000000, 1024, 32, 10, 256, 256, cuvs::distance::DistanceType::InnerProduct, false},
  {98306, 1024, 32, 10, 64, 64, cuvs::distance::DistanceType::InnerProduct, true},

  // test radix_sort for getting the cluster selection
  {1000,
   10000,
   16,
   10,
   raft::matrix::detail::select::warpsort::kMaxCapacity * 2,
   raft::matrix::detail::select::warpsort::kMaxCapacity * 4,
   cuvs::distance::DistanceType::L2Expanded,
   false},
  {1000,
   10000,
   16,
   10,
   raft::matrix::detail::select::warpsort::kMaxCapacity * 4,
   raft::matrix::detail::select::warpsort::kMaxCapacity * 4,
   cuvs::distance::DistanceType::InnerProduct,
   false},

  // The following two test cases should show very similar recall.
  // num_queries, num_db_vecs, dim, k, nprobe, nlist, metric, adaptive_centers
  {20000, 8712, 3, 10, 51, 66, cuvs::distance::DistanceType::L2Expanded, false},
  {100000, 8712, 3, 10, 51, 66, cuvs::distance::DistanceType::L2Expanded, false}};

}  // namespace cuvs::neighbors::ivf_flat<|MERGE_RESOLUTION|>--- conflicted
+++ resolved
@@ -19,6 +19,7 @@
 #include "ann_utils.cuh"
 #include "naive_knn.cuh"
 
+#include <cuvs/core/bitset.hpp>
 #include <cuvs/neighbors/ivf_flat.hpp>
 #include <cuvs/neighbors/ivf_flat_helpers.cuh>
 #include <raft/stats/mean.cuh>
@@ -503,11 +504,7 @@
           search_queries_view,
           indices_ivfflat_dev.view(),
           distances_ivfflat_dev.view(),
-<<<<<<< HEAD
           cuvs::neighbors::filtering::bitset_filter(removed_indices_bitset.view()));
-=======
-           cuvs::neighbors::filtering::bitset_filter(removed_indices_bitset.view()));
->>>>>>> 9f02d704
 
         raft::update_host(
           distances_ivfflat.data(), distances_ivfflat_dev.data_handle(), queries_size, stream_);
