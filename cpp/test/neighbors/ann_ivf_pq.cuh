/*
 * Copyright (c) 2024, NVIDIA CORPORATION.
 *
 * Licensed under the Apache License, Version 2.0 (the "License");
 * you may not use this file except in compliance with the License.
 * You may obtain a copy of the License at
 *
 *     http://www.apache.org/licenses/LICENSE-2.0
 *
 * Unless required by applicable law or agreed to in writing, software
 * distributed under the License is distributed on an "AS IS" BASIS,
 * WITHOUT WARRANTIES OR CONDITIONS OF ANY KIND, either express or implied.
 * See the License for the specific language governing permissions and
 * limitations under the License.
 */
#pragma once

#include "../test_utils.cuh"
#include "ann_utils.cuh"
#include "naive_knn.cuh"
#include <cuvs/neighbors/ivf_pq.hpp>
#include <cuvs/neighbors/ivf_pq_helpers.hpp>
#include <cuvs/neighbors/sample_filter.hpp>

#include <raft/core/bitset.cuh>
#include <raft/linalg/add.cuh>
#include <raft/matrix/gather.cuh>
#include <thrust/sequence.h>

namespace cuvs::neighbors::ivf_pq {

using raft::RAFT_NAME;  // For logging

struct test_ivf_sample_filter {
  static constexpr unsigned offset = 300;
};

struct ivf_pq_inputs {
  uint32_t num_db_vecs             = 4096;
  uint32_t num_queries             = 1024;
  uint32_t dim                     = 64;
  uint32_t k                       = 32;
  std::optional<double> min_recall = std::nullopt;

  cuvs::neighbors::ivf_pq::index_params index_params;
  cuvs::neighbors::ivf_pq::search_params search_params;

  // Set some default parameters for tests
  ivf_pq_inputs()
  {
    index_params.n_lists                  = max(32u, min(1024u, num_db_vecs / 128u));
    index_params.kmeans_trainset_fraction = 1.0;
  }
};

inline auto operator<<(std::ostream& os, const ivf_pq::codebook_gen& p) -> std::ostream&
{
  switch (p) {
    case ivf_pq::codebook_gen::PER_CLUSTER: os << "codebook_gen::PER_CLUSTER"; break;
    case ivf_pq::codebook_gen::PER_SUBSPACE: os << "codebook_gen::PER_SUBSPACE"; break;
    default: RAFT_FAIL("unreachable code");
  }
  return os;
}

inline auto operator<<(std::ostream& os, const ivf_pq_inputs& p) -> std::ostream&
{
  ivf_pq_inputs dflt;
  bool need_comma = false;
#define PRINT_DIFF_V(spec, val)       \
  do {                                \
    if (dflt spec != p spec) {        \
      if (need_comma) { os << ", "; } \
      os << #spec << " = " << val;    \
      need_comma = true;              \
    }                                 \
  } while (0)
#define PRINT_DIFF(spec) PRINT_DIFF_V(spec, p spec)

  os << "ivf_pq_inputs {";
  PRINT_DIFF(.num_db_vecs);
  PRINT_DIFF(.num_queries);
  PRINT_DIFF(.dim);
  PRINT_DIFF(.k);
  PRINT_DIFF_V(.min_recall, p.min_recall.value_or(0));
  PRINT_DIFF_V(.index_params.metric,
               cuvs::neighbors::print_metric{
                 static_cast<cuvs::distance::DistanceType>((int)p.index_params.metric)});
  PRINT_DIFF(.index_params.metric_arg);
  PRINT_DIFF(.index_params.add_data_on_build);
  PRINT_DIFF(.index_params.n_lists);
  PRINT_DIFF(.index_params.kmeans_n_iters);
  PRINT_DIFF(.index_params.kmeans_trainset_fraction);
  PRINT_DIFF(.index_params.pq_bits);
  PRINT_DIFF(.index_params.pq_dim);
  PRINT_DIFF(.index_params.codebook_kind);
  PRINT_DIFF(.index_params.force_random_rotation);
  PRINT_DIFF(.search_params.n_probes);
  PRINT_DIFF_V(.search_params.lut_dtype, cuvs::neighbors::print_dtype{p.search_params.lut_dtype});
  PRINT_DIFF_V(.search_params.internal_distance_dtype,
               cuvs::neighbors::print_dtype{p.search_params.internal_distance_dtype});
  os << "}";
  return os;
}

template <typename T>
void compare_vectors_l2(
  const raft::resources& res, T a, T b, uint32_t label, double compression_ratio, double eps)
{
  auto n_rows = a.extent(0);
  auto dim    = a.extent(1);
  rmm::mr::managed_memory_resource managed_memory;
  auto dist =
    raft::make_device_mdarray<double>(res, &managed_memory, raft::make_extents<uint32_t>(n_rows));
  raft::linalg::map_offset(res, dist.view(), [a, b, dim] __device__(uint32_t i) {
    cuvs::spatial::knn::detail::utils::mapping<float> f{};
    double d = 0.0f;
    for (uint32_t j = 0; j < dim; j++) {
      double t = f(a(i, j)) - f(b(i, j));
      d += t * t;
    }
    return sqrt(d / double(dim));
  });
  raft::resource::sync_stream(res);
  for (uint32_t i = 0; i < n_rows; i++) {
    double d = dist(i);
    // The theoretical estimate of the error is hard to come up with,
    // the estimate below is based on experimentation + curse of dimensionality
    ASSERT_LE(d, 1.2 * eps * std::pow(2.0, compression_ratio))
      << " (label = " << label << ", ix = " << i << ", eps = " << eps << ")";
  }
}

template <typename IdxT>
auto min_output_size(const raft::resources& handle,
                     const ivf_pq::index<IdxT>& index,
                     uint32_t n_probes) -> IdxT
{
  auto acc_sizes        = index.accum_sorted_sizes();
  uint32_t last_nonzero = index.n_lists();
  while (last_nonzero > 0 && acc_sizes(last_nonzero - 1) == acc_sizes(last_nonzero)) {
    last_nonzero--;
  }
  return acc_sizes(last_nonzero) - acc_sizes(last_nonzero - std::min(last_nonzero, n_probes));
}

template <typename EvalT, typename DataT, typename IdxT>
class ivf_pq_test : public ::testing::TestWithParam<ivf_pq_inputs> {
 public:
  ivf_pq_test()
    : stream_(raft::resource::get_cuda_stream(handle_)),
      ps(::testing::TestWithParam<ivf_pq_inputs>::GetParam()),
      database(0, stream_),
      search_queries(0, stream_)
  {
  }

  void gen_data()
  {
    database.resize(size_t{ps.num_db_vecs} * size_t{ps.dim}, stream_);
    search_queries.resize(size_t{ps.num_queries} * size_t{ps.dim}, stream_);

    raft::random::RngState r(1234ULL);
    if constexpr (std::is_same<DataT, float>{}) {
      raft::random::uniform(
        handle_, r, database.data(), ps.num_db_vecs * ps.dim, DataT(0.1), DataT(2.0));
      raft::random::uniform(
        handle_, r, search_queries.data(), ps.num_queries * ps.dim, DataT(0.1), DataT(2.0));
    } else {
      raft::random::uniformInt(
        handle_, r, database.data(), ps.num_db_vecs * ps.dim, DataT(1), DataT(20));
      raft::random::uniformInt(
        handle_, r, search_queries.data(), ps.num_queries * ps.dim, DataT(1), DataT(20));
    }
    raft::resource::sync_stream(handle_);
  }

  void calc_ref()
  {
    size_t queries_size = size_t{ps.num_queries} * size_t{ps.k};
    rmm::device_uvector<EvalT> distances_naive_dev(queries_size, stream_);
    rmm::device_uvector<IdxT> indices_naive_dev(queries_size, stream_);
    cuvs::neighbors::naive_knn<EvalT, DataT, int64_t>(
      handle_,
      distances_naive_dev.data(),
      indices_naive_dev.data(),
      search_queries.data(),
      database.data(),
      ps.num_queries,
      ps.num_db_vecs,
      ps.dim,
      ps.k,
      static_cast<cuvs::distance::DistanceType>((int)ps.index_params.metric));
    distances_ref.resize(queries_size);
    raft::update_host(distances_ref.data(), distances_naive_dev.data(), queries_size, stream_);
    indices_ref.resize(queries_size);
    raft::update_host(indices_ref.data(), indices_naive_dev.data(), queries_size, stream_);
    raft::resource::sync_stream(handle_);
  }

  auto build_only()
  {
    auto ipams              = ps.index_params;
    ipams.add_data_on_build = true;

    auto index_view =
      raft::make_device_matrix_view<DataT, IdxT>(database.data(), ps.num_db_vecs, ps.dim);
    return cuvs::neighbors::ivf_pq::build(handle_, ipams, index_view);
  }

  auto build_2_extends()
  {
    auto db_indices = raft::make_device_vector<IdxT>(handle_, ps.num_db_vecs);
    raft::linalg::map_offset(handle_, db_indices.view(), raft::identity_op{});
    raft::resource::sync_stream(handle_);
    auto size_1 = IdxT(ps.num_db_vecs) / 2;
    auto size_2 = IdxT(ps.num_db_vecs) - size_1;
    auto vecs_1 = database.data();
    auto vecs_2 = database.data() + size_t(size_1) * size_t(ps.dim);
    auto inds_1 = db_indices.data_handle();
    auto inds_2 = db_indices.data_handle() + size_t(size_1);

    auto ipams              = ps.index_params;
    ipams.add_data_on_build = false;

    auto database_view =
      raft::make_device_matrix_view<DataT, IdxT>(database.data(), ps.num_db_vecs, ps.dim);
    auto idx = cuvs::neighbors::ivf_pq::build(handle_, ipams, database_view);

    auto vecs_2_view = raft::make_device_matrix_view<DataT, IdxT>(vecs_2, size_2, ps.dim);
    auto inds_2_view = raft::make_device_vector_view<IdxT, IdxT>(inds_2, size_2);
    cuvs::neighbors::ivf_pq::extend(handle_, vecs_2_view, inds_2_view, &idx);

    auto vecs_1_view =
      raft::make_device_matrix_view<DataT, IdxT, raft::row_major>(vecs_1, size_1, ps.dim);
    auto inds_1_view = raft::make_device_vector_view<const IdxT, IdxT>(inds_1, size_1);
    cuvs::neighbors::ivf_pq::extend(handle_, vecs_1_view, inds_1_view, &idx);
    return idx;
  }

  auto build_serialize()
  {
    std::string filename = "ivf_pq_index";
    cuvs::neighbors::ivf_pq::serialize(handle_, filename, build_only());
    cuvs::neighbors::ivf_pq::index<IdxT> index(handle_, ps.index_params, ps.dim);
    cuvs::neighbors::ivf_pq::deserialize(handle_, filename, &index);
    return index;
  }

  void check_reconstruction(const index<IdxT>& index,
                            double compression_ratio,
                            uint32_t label,
                            uint32_t n_take,
                            uint32_t n_skip)
  {
    auto& rec_list = index.lists()[label];
    auto dim       = index.dim();
    n_take         = std::min<uint32_t>(n_take, rec_list->size.load());
    n_skip         = std::min<uint32_t>(n_skip, rec_list->size.load() - n_take);

    if (n_take == 0) { return; }

    auto rec_data  = raft::make_device_matrix<DataT>(handle_, n_take, dim);
    auto orig_data = raft::make_device_matrix<DataT>(handle_, n_take, dim);

    ivf_pq::helpers::reconstruct_list_data(handle_, index, rec_data.view(), label, n_skip);

    raft::matrix::gather(database.data(),
                         IdxT{dim},
                         IdxT{n_take},
                         rec_list->indices.data_handle() + n_skip,
                         IdxT{n_take},
                         orig_data.data_handle(),
                         stream_);

    compare_vectors_l2(handle_, rec_data.view(), orig_data.view(), label, compression_ratio, 0.06);
  }

  void check_reconstruct_extend(index<IdxT>* index, double compression_ratio, uint32_t label)
  {
    // NB: this is not reference, the list is retained; the index will have to create a new list on
    // `erase_list` op.
    auto old_list = index->lists()[label];
    auto n_rows   = old_list->size.load();
    if (n_rows == 0) { return; }

    auto vectors_1 = raft::make_device_matrix<EvalT>(handle_, n_rows, index->dim());
    auto indices   = raft::make_device_vector<IdxT>(handle_, n_rows);
    raft::copy(indices.data_handle(), old_list->indices.data_handle(), n_rows, stream_);

    ivf_pq::helpers::reconstruct_list_data(handle_, *index, vectors_1.view(), label, uint32_t(0));
    ivf_pq::helpers::erase_list(handle_, index, label);
    // NB: passing the type parameter because const->non-const implicit conversion of the mdspans
    // breaks type inference
    ivf_pq::helpers::extend_list(handle_, index, vectors_1.view(), indices.view(), label);

    auto& new_list = index->lists()[label];
    ASSERT_NE(old_list.get(), new_list.get())
      << "The old list should have been shared and retained after ivf_pq index has erased the "
         "corresponding cluster.";

    auto vectors_2 = raft::make_device_matrix<EvalT>(handle_, n_rows, index->dim());
    ivf_pq::helpers::reconstruct_list_data(handle_, *index, vectors_2.view(), label, uint32_t(0));
    // The code search is unstable, and there's high chance of repeating values of the lvl-2 codes.
    // Hence, encoding-decoding chain often leads to altering both the PQ codes and the
    // reconstructed data.
    compare_vectors_l2(
      handle_, vectors_1.view(), vectors_2.view(), label, compression_ratio, 0.04);  // 0.025);
  }

  void check_packing(index<IdxT>* index, uint32_t label)
  {
    auto old_list = index->lists()[label];
    auto n_rows   = old_list->size.load();

    if (n_rows == 0) { return; }

    auto codes   = raft::make_device_matrix<uint8_t>(handle_, n_rows, index->pq_dim());
    auto indices = raft::make_device_vector<IdxT>(handle_, n_rows);
    raft::copy(indices.data_handle(), old_list->indices.data_handle(), n_rows, stream_);

    ivf_pq::helpers::codepacker::unpack_list_data(
      handle_, *index, codes.view(), label, uint32_t(0));
    ivf_pq::helpers::erase_list(handle_, index, label);
    ivf_pq::helpers::extend_list_with_codes(handle_, index, codes.view(), indices.view(), label);

    auto& new_list = index->lists()[label];
    ASSERT_NE(old_list.get(), new_list.get())
      << "The old list should have been shared and retained after ivf_pq index has erased the "
         "corresponding cluster.";
    auto list_data_size = (n_rows / cuvs::neighbors::ivf_pq::kIndexGroupSize) *
                          new_list->data.extent(1) * new_list->data.extent(2) *
                          new_list->data.extent(3);

    ASSERT_TRUE(old_list->data.size() >= list_data_size);
    ASSERT_TRUE(new_list->data.size() >= list_data_size);
    ASSERT_TRUE(cuvs::devArrMatch(old_list->data.data_handle(),
                                  new_list->data.data_handle(),
                                  list_data_size,
                                  cuvs::Compare<uint8_t>{}));

    // Pack a few vectors back to the list.
    int row_offset = 9;
    int n_vec      = 3;
    ASSERT_TRUE(row_offset + n_vec < n_rows);
    size_t offset      = row_offset * index->pq_dim();
    auto codes_to_pack = raft::make_device_matrix_view<const uint8_t, uint32_t>(
      codes.data_handle() + offset, n_vec, index->pq_dim());
    ivf_pq::helpers::codepacker::pack_list_data(
      handle_, index, codes_to_pack, label, uint32_t(row_offset));
    ASSERT_TRUE(cuvs::devArrMatch(old_list->data.data_handle(),
                                  new_list->data.data_handle(),
                                  list_data_size,
                                  cuvs::Compare<uint8_t>{}));

    // Another test with the API that take list_data directly
<<<<<<< HEAD
    uint32_t n_take = 4;
=======
    [[maybe_unused]] auto list_data = index->lists()[label]->data.view();
    uint32_t n_take                 = 4;
>>>>>>> 11b3ecf4
    ASSERT_TRUE(row_offset + n_take < n_rows);
    auto codes2 = raft::make_device_matrix<uint8_t>(handle_, n_take, index->pq_dim());
    ivf_pq::helpers::codepacker::unpack_list_data(
      // handle_, list_data, index->pq_bits(), row_offset, codes2.view());
      handle_,
      *index,
      codes2.view(),
      label,
      uint32_t(row_offset));

    // Write it back
    ivf_pq::helpers::codepacker::pack_list_data(
      // handle_, make_const_mdspan(codes2.view()), index->pq_bits(), row_offset, list_data);
      handle_,
      index,
      make_const_mdspan(codes2.view()),
      label,
      uint32_t(row_offset));
    ASSERT_TRUE(cuvs::devArrMatch(old_list->data.data_handle(),
                                  new_list->data.data_handle(),
                                  list_data_size,
                                  cuvs::Compare<uint8_t>{}));
  }

  template <typename BuildIndex>
  void run(BuildIndex build_index)
  {
    index<IdxT> index = build_index();

    double compression_ratio =
      static_cast<double>(ps.dim * 8) / static_cast<double>(index.pq_dim() * index.pq_bits());

    for (uint32_t label = 0; label < index.n_lists(); label++) {
      switch (label % 3) {
        case 0: {
          // Reconstruct and re-write vectors for one label
          check_reconstruct_extend(&index, compression_ratio, label);
        } break;
        case 1: {
          // Dump and re-write codes for one label
          check_packing(&index, label);
        } break;
        default: {
          // check a small subset of data in a randomly chosen cluster to see if the data
          // reconstruction works well.
          check_reconstruction(index, compression_ratio, label, 100, 7);
        }
      }
    }

    size_t queries_size = ps.num_queries * ps.k;
    std::vector<IdxT> indices_ivf_pq(queries_size);
    std::vector<EvalT> distances_ivf_pq(queries_size);

    rmm::device_uvector<EvalT> distances_ivf_pq_dev(queries_size, stream_);
    rmm::device_uvector<IdxT> indices_ivf_pq_dev(queries_size, stream_);

    auto query_view =
      raft::make_device_matrix_view<DataT, uint32_t>(search_queries.data(), ps.num_queries, ps.dim);
    auto inds_view = raft::make_device_matrix_view<IdxT, uint32_t>(
      indices_ivf_pq_dev.data(), ps.num_queries, ps.k);
    auto dists_view = raft::make_device_matrix_view<EvalT, uint32_t>(
      distances_ivf_pq_dev.data(), ps.num_queries, ps.k);

    cuvs::neighbors::ivf_pq::search(
      handle_, ps.search_params, index, query_view, inds_view, dists_view);

    raft::update_host(distances_ivf_pq.data(), distances_ivf_pq_dev.data(), queries_size, stream_);
    raft::update_host(indices_ivf_pq.data(), indices_ivf_pq_dev.data(), queries_size, stream_);
    raft::resource::sync_stream(handle_);

    // A very conservative lower bound on recall
    double min_recall =
      static_cast<double>(ps.search_params.n_probes) / static_cast<double>(ps.index_params.n_lists);
    // Using a heuristic to lower the required recall due to code-packing errors
    min_recall =
      std::min(std::erfc(0.05 * compression_ratio / std::max(min_recall, 0.5)), min_recall);
    // Use explicit per-test min recall value if provided.
    min_recall = ps.min_recall.value_or(min_recall);

    ASSERT_TRUE(cuvs::neighbors::eval_neighbours(indices_ref,
                                                 indices_ivf_pq,
                                                 distances_ref,
                                                 distances_ivf_pq,
                                                 ps.num_queries,
                                                 ps.k,
                                                 0.0001 * compression_ratio,
                                                 min_recall))
      << ps;

    // Test a few extra invariants
    IdxT min_results = min_output_size(handle_, index, ps.search_params.n_probes);
    IdxT max_oob     = ps.k <= min_results ? 0 : ps.k - min_results;
    IdxT found_oob   = 0;
    for (uint32_t query_ix = 0; query_ix < ps.num_queries; query_ix++) {
      for (uint32_t k = 0; k < ps.k; k++) {
        auto flat_i   = query_ix * ps.k + k;
        auto found_ix = indices_ivf_pq[flat_i];
        if (found_ix == cuvs::neighbors::ivf_pq::kOutOfBoundsRecord<IdxT>) {
          found_oob++;
          continue;
        }
        ASSERT_NE(found_ix, cuvs::neighbors::ivf::kInvalidRecord<IdxT>)
          << "got an invalid record at query_ix = " << query_ix << ", k = " << k
          << " (distance = " << distances_ivf_pq[flat_i] << ")";
        ASSERT_LT(found_ix, ps.num_db_vecs)
          << "got an impossible index = " << found_ix << " at query_ix = " << query_ix
          << ", k = " << k << " (distance = " << distances_ivf_pq[flat_i] << ")";
      }
    }
    ASSERT_LE(found_oob, max_oob)
      << "got too many records out-of-bounds (see ivf_pq::kOutOfBoundsRecord<IdxT>).";
    if (found_oob > 0) {
      RAFT_LOG_WARN(
        "Got %zu results out-of-bounds because of large top-k (%zu) and small n_probes (%u) and "
        "small DB size/n_lists ratio (%zu / %u)",
        size_t(found_oob),
        size_t(ps.k),
        ps.search_params.n_probes,
        size_t(ps.num_db_vecs),
        ps.index_params.n_lists);
    }
  }

  void SetUp() override  // NOLINT
  {
    gen_data();
    calc_ref();
  }

  void TearDown() override  // NOLINT
  {
    cudaGetLastError();
    raft::resource::sync_stream(handle_);
    database.resize(0, stream_);
    search_queries.resize(0, stream_);
  }

 private:
  raft::resources handle_;
  rmm::cuda_stream_view stream_;
  ivf_pq_inputs ps;                           // NOLINT
  rmm::device_uvector<DataT> database;        // NOLINT
  rmm::device_uvector<DataT> search_queries;  // NOLINT
  std::vector<IdxT> indices_ref;              // NOLINT
  std::vector<EvalT> distances_ref;           // NOLINT
};

template <typename EvalT, typename DataT, typename IdxT>
class ivf_pq_filter_test : public ::testing::TestWithParam<ivf_pq_inputs> {
 public:
  ivf_pq_filter_test()
    : stream_(raft::resource::get_cuda_stream(handle_)),
      ps(::testing::TestWithParam<ivf_pq_inputs>::GetParam()),
      database(0, stream_),
      search_queries(0, stream_)
  {
  }

  void gen_data()
  {
    database.resize(size_t{ps.num_db_vecs} * size_t{ps.dim}, stream_);
    search_queries.resize(size_t{ps.num_queries} * size_t{ps.dim}, stream_);

    raft::random::RngState r(1234ULL);
    if constexpr (std::is_same<DataT, float>{}) {
      raft::random::uniform(
        handle_, r, database.data(), ps.num_db_vecs * ps.dim, DataT(0.1), DataT(2.0));
      raft::random::uniform(
        handle_, r, search_queries.data(), ps.num_queries * ps.dim, DataT(0.1), DataT(2.0));
    } else {
      raft::random::uniformInt(
        handle_, r, database.data(), ps.num_db_vecs * ps.dim, DataT(1), DataT(20));
      raft::random::uniformInt(
        handle_, r, search_queries.data(), ps.num_queries * ps.dim, DataT(1), DataT(20));
    }
    raft::resource::sync_stream(handle_);
  }

  void calc_ref()
  {
    size_t queries_size = size_t{ps.num_queries} * size_t{ps.k};
    rmm::device_uvector<EvalT> distances_naive_dev(queries_size, stream_);
    rmm::device_uvector<IdxT> indices_naive_dev(queries_size, stream_);
    cuvs::neighbors::naive_knn<EvalT, DataT, IdxT>(
      handle_,
      distances_naive_dev.data(),
      indices_naive_dev.data(),
      search_queries.data(),
      database.data() + test_ivf_sample_filter::offset * ps.dim,
      ps.num_queries,
      ps.num_db_vecs - test_ivf_sample_filter::offset,
      ps.dim,
      ps.k,
      static_cast<cuvs::distance::DistanceType>((int)ps.index_params.metric));
    raft::linalg::addScalar(indices_naive_dev.data(),
                            indices_naive_dev.data(),
                            IdxT(test_ivf_sample_filter::offset),
                            queries_size,
                            stream_);
    distances_ref.resize(queries_size);
    raft::update_host(distances_ref.data(), distances_naive_dev.data(), queries_size, stream_);
    indices_ref.resize(queries_size);
    raft::update_host(indices_ref.data(), indices_naive_dev.data(), queries_size, stream_);
    raft::resource::sync_stream(handle_);
  }

  auto build_only()
  {
    auto ipams              = ps.index_params;
    ipams.add_data_on_build = true;

    auto index_view =
      raft::make_device_matrix_view<DataT, IdxT>(database.data(), ps.num_db_vecs, ps.dim);
    return cuvs::neighbors::ivf_pq::build(handle_, ipams, index_view);
  }

  template <typename BuildIndex>
  void run(BuildIndex build_index)
  {
    index<IdxT> index = build_index();

    double compression_ratio =
      static_cast<double>(ps.dim * 8) / static_cast<double>(index.pq_dim() * index.pq_bits());
    size_t queries_size = ps.num_queries * ps.k;
    std::vector<IdxT> indices_ivf_pq(queries_size);
    std::vector<EvalT> distances_ivf_pq(queries_size);

    rmm::device_uvector<EvalT> distances_ivf_pq_dev(queries_size, stream_);
    rmm::device_uvector<IdxT> indices_ivf_pq_dev(queries_size, stream_);

    auto query_view =
      raft::make_device_matrix_view<DataT, uint32_t>(search_queries.data(), ps.num_queries, ps.dim);
    auto inds_view = raft::make_device_matrix_view<IdxT, uint32_t>(
      indices_ivf_pq_dev.data(), ps.num_queries, ps.k);
    auto dists_view = raft::make_device_matrix_view<EvalT, uint32_t>(
      distances_ivf_pq_dev.data(), ps.num_queries, ps.k);

    // Create Bitset filter
    auto removed_indices =
      raft::make_device_vector<IdxT, int64_t>(handle_, test_ivf_sample_filter::offset);
    thrust::sequence(
      raft::resource::get_thrust_policy(handle_),
      thrust::device_pointer_cast(removed_indices.data_handle()),
      thrust::device_pointer_cast(removed_indices.data_handle() + test_ivf_sample_filter::offset));
    raft::resource::sync_stream(handle_);

    cuvs::core::bitset<std::uint32_t, IdxT> removed_indices_bitset(
      handle_, removed_indices.view(), ps.num_db_vecs);
    cuvs::neighbors::ivf_pq::search_with_filtering(
      handle_,
      ps.search_params,
      index,
      query_view,
      inds_view,
      dists_view,
      cuvs::neighbors::filtering::bitset_filter(removed_indices_bitset.view()));

    raft::update_host(distances_ivf_pq.data(), distances_ivf_pq_dev.data(), queries_size, stream_);
    raft::update_host(indices_ivf_pq.data(), indices_ivf_pq_dev.data(), queries_size, stream_);
    raft::resource::sync_stream(handle_);

    // A very conservative lower bound on recall
    double min_recall =
      static_cast<double>(ps.search_params.n_probes) / static_cast<double>(ps.index_params.n_lists);
    // Using a heuristic to lower the required recall due to code-packing errors
    min_recall =
      std::min(std::erfc(0.05 * compression_ratio / std::max(min_recall, 0.5)), min_recall);
    // Use explicit per-test min recall value if provided.
    min_recall = ps.min_recall.value_or(min_recall);

    ASSERT_TRUE(cuvs::neighbors::eval_neighbours(indices_ref,
                                                 indices_ivf_pq,
                                                 distances_ref,
                                                 distances_ivf_pq,
                                                 ps.num_queries,
                                                 ps.k,
                                                 0.0001 * compression_ratio,
                                                 min_recall))
      << ps;
  }

  void SetUp() override  // NOLINT
  {
    gen_data();
    calc_ref();
  }

  void TearDown() override  // NOLINT
  {
    cudaGetLastError();
    raft::resource::sync_stream(handle_);
    database.resize(0, stream_);
    search_queries.resize(0, stream_);
  }

 private:
  raft::resources handle_;
  rmm::cuda_stream_view stream_;
  ivf_pq_inputs ps;                           // NOLINT
  rmm::device_uvector<DataT> database;        // NOLINT
  rmm::device_uvector<DataT> search_queries;  // NOLINT
  std::vector<IdxT> indices_ref;              // NOLINT
  std::vector<EvalT> distances_ref;           // NOLINT
};

/* Test cases */
using test_cases_t = std::vector<ivf_pq_inputs>;

// concatenate parameter sets for different type
template <typename T>
auto operator+(const std::vector<T>& a, const std::vector<T>& b) -> std::vector<T>
{
  std::vector<T> res = a;
  res.insert(res.end(), b.begin(), b.end());
  return res;
}

inline auto defaults() -> test_cases_t { return {ivf_pq_inputs{}}; }

template <typename B, typename A, typename F>
auto map(const std::vector<A>& xs, F f) -> std::vector<B>
{
  std::vector<B> ys(xs.size());
  std::transform(xs.begin(), xs.end(), ys.begin(), f);
  return ys;
}

inline auto with_dims(const std::vector<uint32_t>& dims) -> test_cases_t
{
  return map<ivf_pq_inputs>(dims, [](uint32_t d) {
    ivf_pq_inputs x;
    x.dim = d;
    return x;
  });
}

/** These will surely trigger the fastest kernel available. */
inline auto small_dims() -> test_cases_t { return with_dims({1, 2, 3, 4, 5, 8, 15, 16, 17}); }

inline auto small_dims_per_cluster() -> test_cases_t
{
  return map<ivf_pq_inputs>(small_dims(), [](const ivf_pq_inputs& x) {
    ivf_pq_inputs y(x);
    y.index_params.codebook_kind = ivf_pq::codebook_gen::PER_CLUSTER;
    return y;
  });
}

inline auto big_dims() -> test_cases_t
{
  // with_dims({512, 513, 1023, 1024, 1025, 2048, 2049, 2050, 2053, 6144, 8192, 12288, 16384});
  auto xs = with_dims({512, 513, 1023, 1024, 1025, 2048, 2049, 2050, 2053, 6144});
  return map<ivf_pq_inputs>(xs, [](const ivf_pq_inputs& x) {
    ivf_pq_inputs y(x);
    uint32_t pq_len       = 2;
    y.index_params.pq_dim = raft::div_rounding_up_safe(x.dim, pq_len);
    // This comes from pure experimentation, also the recall depens a lot on pq_len.
    y.min_recall = 0.48 + 0.028 * std::log2(x.dim);
    return y;
  });
}

/** These will surely trigger no-smem-lut kernel.  */
inline auto big_dims_moderate_lut() -> test_cases_t
{
  return map<ivf_pq_inputs>(big_dims(), [](const ivf_pq_inputs& x) {
    ivf_pq_inputs y(x);
    uint32_t pq_len           = 2;
    y.index_params.pq_dim     = raft::round_up_safe(raft::div_rounding_up_safe(x.dim, pq_len), 4u);
    y.index_params.pq_bits    = 6;
    y.search_params.lut_dtype = CUDA_R_16F;
    y.min_recall              = 0.69;
    return y;
  });
}

/** Some of these should trigger no-basediff kernel.  */
inline auto big_dims_small_lut() -> test_cases_t
{
  return map<ivf_pq_inputs>(big_dims(), [](const ivf_pq_inputs& x) {
    ivf_pq_inputs y(x);
    uint32_t pq_len           = 8;
    y.index_params.pq_dim     = raft::round_up_safe(raft::div_rounding_up_safe(x.dim, pq_len), 4u);
    y.index_params.pq_bits    = 6;
    y.search_params.lut_dtype = CUDA_R_8U;
    y.min_recall              = 0.21;
    return y;
  });
}

/**
 * A minimal set of tests to check various enum-like parameters.
 */
inline auto enum_variety() -> test_cases_t
{
  test_cases_t xs;
#define ADD_CASE(f)                               \
  do {                                            \
    xs.push_back({});                             \
    ([](ivf_pq_inputs & x) f)(xs[xs.size() - 1]); \
  } while (0);

  ADD_CASE({
    x.index_params.codebook_kind = ivf_pq::codebook_gen::PER_CLUSTER;
    x.min_recall                 = 0.86;
  });
  ADD_CASE({
    x.index_params.codebook_kind = ivf_pq::codebook_gen::PER_SUBSPACE;
    x.min_recall                 = 0.86;
  });
  ADD_CASE({
    x.index_params.codebook_kind = ivf_pq::codebook_gen::PER_CLUSTER;
    x.index_params.pq_bits       = 4;
    x.min_recall                 = 0.79;
  });
  ADD_CASE({
    x.index_params.codebook_kind = ivf_pq::codebook_gen::PER_CLUSTER;
    x.index_params.pq_bits       = 5;
    x.min_recall                 = 0.83;
  });

  ADD_CASE({
    x.index_params.pq_bits = 6;
    x.min_recall           = 0.84;
  });
  ADD_CASE({
    x.index_params.pq_bits = 7;
    x.min_recall           = 0.85;
  });
  ADD_CASE({
    x.index_params.pq_bits = 8;
    x.min_recall           = 0.86;
  });

  ADD_CASE({
    x.index_params.force_random_rotation = true;
    x.min_recall                         = 0.86;
  });
  ADD_CASE({
    x.index_params.force_random_rotation = false;
    x.min_recall                         = 0.86;
  });

  ADD_CASE({
    x.search_params.lut_dtype = CUDA_R_32F;
    x.min_recall              = 0.86;
  });
  ADD_CASE({
    x.search_params.lut_dtype = CUDA_R_16F;
    x.min_recall              = 0.86;
  });
  ADD_CASE({
    x.search_params.lut_dtype = CUDA_R_8U;
    x.min_recall              = 0.84;
  });

  ADD_CASE({
    x.search_params.internal_distance_dtype = CUDA_R_32F;
    x.min_recall                            = 0.86;
  });
  ADD_CASE({
    x.search_params.internal_distance_dtype = CUDA_R_16F;
    x.search_params.lut_dtype               = CUDA_R_16F;
    x.min_recall                            = 0.86;
  });

  return xs;
}

inline auto enum_variety_l2() -> test_cases_t
{
  return map<ivf_pq_inputs>(enum_variety(), [](const ivf_pq_inputs& x) {
    ivf_pq_inputs y(x);
    y.index_params.metric = distance::DistanceType::L2Expanded;
    return y;
  });
}

inline auto enum_variety_ip() -> test_cases_t
{
  return map<ivf_pq_inputs>(enum_variety(), [](const ivf_pq_inputs& x) {
    ivf_pq_inputs y(x);
    if (y.min_recall.has_value()) {
      if (y.search_params.lut_dtype == CUDA_R_8U) {
        // InnerProduct score is signed,
        // thus we're forced to used signed 8-bit representation,
        // thus we have one bit less precision
        y.min_recall = y.min_recall.value() * 0.90;
      } else {
        // In other cases it seems to perform a little bit better, still worse than L2
        y.min_recall = y.min_recall.value() * 0.94;
      }
    }
    y.index_params.metric = distance::DistanceType::InnerProduct;
    return y;
  });
}

inline auto enum_variety_l2sqrt() -> test_cases_t
{
  return map<ivf_pq_inputs>(enum_variety(), [](const ivf_pq_inputs& x) {
    ivf_pq_inputs y(x);
    y.index_params.metric = distance::DistanceType::L2SqrtExpanded;
    return y;
  });
}

/**
 * Try different number of n_probes, some of which may trigger the non-fused version of the search
 * kernel.
 */
inline auto var_n_probes() -> test_cases_t
{
  ivf_pq_inputs dflt;
  std::vector<uint32_t> xs;
  for (auto x = dflt.index_params.n_lists; x >= 1; x /= 2) {
    xs.push_back(x);
  }
  return map<ivf_pq_inputs>(xs, [](uint32_t n_probes) {
    ivf_pq_inputs x;
    x.search_params.n_probes = n_probes;
    return x;
  });
}

/**
 * Try different number of nearest neighbours.
 * Values smaller than 32 test if the code behaves well when Capacity (== 32) does not change,
 * but `k <= Capacity` changes.
 *
 * Values between `32 and ivf_pq::detail::kMaxCapacity` test various instantiations of the
 * main kernel (Capacity-templated)
 *
 * Values above ivf_pq::detail::kMaxCapacity should trigger the non-fused version of the kernel
 * (manage_local_topk = false).
 *
 * Also we test here various values that are close-but-not-power-of-two to catch any problems
 * related to rounding/alignment.
 *
 * Note, we cannot control explicitly which instance of the search kernel to choose, hence it's
 * important to try a variety of different values of `k` to make sure all paths are triggered.
 *
 * Set the log level to DEBUG (5) or above to inspect the selected kernel instances.
 */
inline auto var_k() -> test_cases_t
{
  return map<ivf_pq_inputs, uint32_t>(
    {1, 2, 3, 5, 8, 15, 16, 32, 63, 65, 127, 128, 256, 257, 1023, 2048, 2049}, [](uint32_t k) {
      ivf_pq_inputs x;
      x.k = k;
      // when there's not enough data, try more cluster probes
      x.search_params.n_probes = max(x.search_params.n_probes, min(x.index_params.n_lists, k));
      return x;
    });
}

/**
 * Cases brought up from downstream projects.
 */
inline auto special_cases() -> test_cases_t
{
  test_cases_t xs;

#define ADD_CASE(f)                               \
  do {                                            \
    xs.push_back({});                             \
    ([](ivf_pq_inputs & x) f)(xs[xs.size() - 1]); \
  } while (0);

  ADD_CASE({
    x.num_db_vecs                = 1183514;
    x.dim                        = 100;
    x.num_queries                = 10000;
    x.k                          = 10;
    x.index_params.codebook_kind = ivf_pq::codebook_gen::PER_SUBSPACE;
    x.index_params.pq_dim        = 10;
    x.index_params.pq_bits       = 8;
    x.index_params.n_lists       = 1024;
    x.search_params.n_probes     = 50;
  });

  ADD_CASE({
    x.num_db_vecs                = 10000;
    x.dim                        = 16;
    x.num_queries                = 500;
    x.k                          = 128;
    x.index_params.metric        = distance::DistanceType::L2Expanded;
    x.index_params.codebook_kind = ivf_pq::codebook_gen::PER_SUBSPACE;
    x.index_params.pq_bits       = 8;
    x.index_params.n_lists       = 100;
    x.search_params.n_probes     = 100;
  });

  ADD_CASE({
    x.num_db_vecs                = 10000;
    x.dim                        = 16;
    x.num_queries                = 500;
    x.k                          = 129;
    x.index_params.metric        = distance::DistanceType::L2Expanded;
    x.index_params.codebook_kind = ivf_pq::codebook_gen::PER_SUBSPACE;
    x.index_params.pq_bits       = 8;
    x.index_params.n_lists       = 100;
    x.search_params.n_probes     = 100;
  });

  return xs;
}

/* Test instantiations */

#define TEST_BUILD_SEARCH(type)                         \
  TEST_P(type, build_search) /* NOLINT */               \
  {                                                     \
    this->run([this]() { return this->build_only(); }); \
  }

#define TEST_BUILD_EXTEND_SEARCH(type)                       \
  TEST_P(type, build_extend_search) /* NOLINT */             \
  {                                                          \
    this->run([this]() { return this->build_2_extends(); }); \
  }

#define TEST_BUILD_SERIALIZE_SEARCH(type)                    \
  TEST_P(type, build_serialize_search) /* NOLINT */          \
  {                                                          \
    this->run([this]() { return this->build_serialize(); }); \
  }

#define INSTANTIATE(type, vals) \
  INSTANTIATE_TEST_SUITE_P(IvfPq, type, ::testing::ValuesIn(vals)); /* NOLINT */

}  // namespace cuvs::neighbors::ivf_pq<|MERGE_RESOLUTION|>--- conflicted
+++ resolved
@@ -354,12 +354,8 @@
                                   cuvs::Compare<uint8_t>{}));
 
     // Another test with the API that take list_data directly
-<<<<<<< HEAD
-    uint32_t n_take = 4;
-=======
     [[maybe_unused]] auto list_data = index->lists()[label]->data.view();
     uint32_t n_take                 = 4;
->>>>>>> 11b3ecf4
     ASSERT_TRUE(row_offset + n_take < n_rows);
     auto codes2 = raft::make_device_matrix<uint8_t>(handle_, n_take, index->pq_dim());
     ivf_pq::helpers::codepacker::unpack_list_data(
