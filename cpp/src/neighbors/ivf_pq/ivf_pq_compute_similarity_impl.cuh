/*
 * Copyright (c) 2022-2024, NVIDIA CORPORATION.
 *
 * Licensed under the Apache License, Version 2.0 (the "License");
 * you may not use this file except in compliance with the License.
 * You may obtain a copy of the License at
 *
 *     http://www.apache.org/licenses/LICENSE-2.0
 *
 * Unless required by applicable law or agreed to in writing, software
 * distributed under the License is distributed on an "AS IS" BASIS,
 * WITHOUT WARRANTIES OR CONDITIONS OF ANY KIND, either express or implied.
 * See the License for the specific language governing permissions and
 * limitations under the License.
 */

#pragma once

#include "../ivf_common.cuh"                 // dummy_block_sort_t
<<<<<<< HEAD
#include <cuvs/distance/distance_types.hpp>  // cuvs::distance::DistanceType
#include <cuvs/neighbors/ivf_pq.hpp>         // codebook_gen
#include <cuvs/neighbors/sample_filter.hpp>  // none_ivf_sample_filter
=======
#include "../sample_filter.cuh"              // none_ivf_sample_filter
#include <cuvs/distance/distance_types.hpp>  // cuvs::distance::DistanceType
#include <cuvs/neighbors/ivf_pq.hpp>         // codebook_gen
>>>>>>> 091fe025
#include <raft/matrix/detail/select_warpsort.cuh>  // matrix::detail::select::warpsort::warp_sort_distributed
#include <raft/util/cuda_rt_essentials.hpp>  // RAFT_CUDA_TRY
#include <raft/util/device_atomics.cuh>      // raft::atomicMin
#include <raft/util/pow2_utils.cuh>          // raft::Pow2
#include <raft/util/vectorized.cuh>          // raft::TxN_t

#include <rmm/cuda_stream_view.hpp>  // rmm::cuda_stream_view

namespace cuvs::neighbors::ivf_pq::detail {

/**
 * Maximum value of k for the fused calculate & select in ivfpq.
 *
 * If runtime value of k is larger than this, the main search operation
 * is split into two kernels (per batch, first calculate distance, then select top-k).
 */
static constexpr int kMaxCapacity = 128;
static_assert((kMaxCapacity >= 32) && !(kMaxCapacity & (kMaxCapacity - 1)),
              "kMaxCapacity must be a power of two, not smaller than the WarpSize.");

// using weak attribute here, because it may be compiled multiple times.
auto RAFT_WEAK_FUNCTION is_local_topk_feasible(uint32_t k, uint32_t n_probes, uint32_t n_queries)
  -> bool
{
  if (k > kMaxCapacity) { return false; }            // warp_sort not possible
  if (n_queries * n_probes <= 16) { return false; }  // overall amount of work is too small
  return true;
}

template <int Capacity, typename T, typename IdxT>
struct pq_block_sort {
  using type = raft::matrix::detail::select::warpsort::block_sort<
    raft::matrix::detail::select::warpsort::warp_sort_distributed_ext,
    Capacity,
    true,
    T,
    IdxT>;

  static auto get_mem_required(uint32_t k_max)
  {
    if (k_max == 0 || k_max > Capacity) {
      return pq_block_sort<0, T, IdxT>::get_mem_required(k_max);
    }
    if constexpr (Capacity > 1) {
      if (k_max * 2 <= Capacity) {
        return pq_block_sort<(Capacity / 2), T, IdxT>::get_mem_required(k_max);
      }
    }
    return type::queue_t::mem_required;
  }
};

template <typename T, typename IdxT>
struct pq_block_sort<0, T, IdxT> : ivf::detail::dummy_block_sort_t<T, IdxT> {
  using type = ivf::detail::dummy_block_sort_t<T, IdxT>;
  static auto mem_required(uint32_t) -> size_t { return 0; }
  static auto get_mem_required(uint32_t) { return mem_required; }
};

template <int Capacity, typename T, typename IdxT>
using block_sort_t = typename pq_block_sort<Capacity, T, IdxT>::type;

/**
 * Estimate a carveout value as expected by `cudaFuncAttributePreferredSharedMemoryCarveout`
 * (which does not take into account `reservedSharedMemPerBlock`),
 * given by a desired schmem-L1 split and a per-block memory requirement in bytes.
 *
 * NB: As per the programming guide, the memory carveout setting is just a hint for the driver; it's
 * free to choose any shmem-L1 configuration it deems appropriate. For example, if you set the
 * carveout to zero, it will choose a non-zero config that will allow to run at least one active
 * block per SM.
 *
 * @param shmem_fraction
 *   a fraction representing a desired split (shmem / (shmem + L1)) [0, 1].
 * @param shmem_per_block
 *   a shared memory usage per block (dynamic + static shared memory sizes), in bytes.
 * @param dev_props
 *   device properties.
 * @return
 *   a carveout value in percents [0, 100].
 */
constexpr inline auto estimate_carveout(double shmem_fraction,
                                        size_t shmem_per_block,
                                        const cudaDeviceProp& dev_props) -> int
{
  using shmem_unit = raft::Pow2<128>;
  size_t m         = shmem_unit::roundUp(shmem_per_block);
  size_t r         = dev_props.reservedSharedMemPerBlock;
  size_t s         = dev_props.sharedMemPerMultiprocessor;
  return (size_t(100 * s * m * shmem_fraction) - (m - 1) * r) / (s * (m + r));
}

/* Manually unrolled loop over a chunk of pq_dataset that fits into one VecT. */
template <typename OutT,
          typename LutT,
          typename VecT,
          bool CheckBounds,
          uint32_t PqBits,
          uint32_t BitsLeft = 0,
          uint32_t Ix       = 0>
__device__ __forceinline__ void ivfpq_compute_chunk(OutT& score /* NOLINT */,
                                                    typename VecT::math_t& pq_code,
                                                    const VecT& pq_codes,
                                                    const LutT*& lut_head,
                                                    const LutT*& lut_end)
{
  if constexpr (CheckBounds) {
    if (lut_head >= lut_end) { return; }
  }
  constexpr uint32_t kTotalBits = 8 * sizeof(typename VecT::math_t);
  constexpr uint32_t kPqShift   = 1u << PqBits;
  constexpr uint32_t kPqMask    = kPqShift - 1u;
  if constexpr (BitsLeft >= PqBits) {
    uint8_t code = pq_code & kPqMask;
    pq_code >>= PqBits;
    score += OutT(lut_head[code]);
    lut_head += kPqShift;
    return ivfpq_compute_chunk<OutT, LutT, VecT, CheckBounds, PqBits, BitsLeft - PqBits, Ix>(
      score, pq_code, pq_codes, lut_head, lut_end);
  } else if constexpr (Ix < VecT::Ratio) {
    uint8_t code                = pq_code;
    pq_code                     = pq_codes.val.data[Ix];
    constexpr uint32_t kRemBits = PqBits - BitsLeft;
    constexpr uint32_t kRemMask = (1u << kRemBits) - 1u;
    code |= (pq_code & kRemMask) << BitsLeft;
    pq_code >>= kRemBits;
    score += OutT(lut_head[code]);
    lut_head += kPqShift;
    return ivfpq_compute_chunk<OutT,
                               LutT,
                               VecT,
                               CheckBounds,
                               PqBits,
                               kTotalBits - kRemBits,
                               Ix + 1>(score, pq_code, pq_codes, lut_head, lut_end);
  }
}

/* Compute the similarity for one vector in the pq_dataset */
template <typename OutT, typename LutT, typename VecT, uint32_t PqBits>
__device__ auto ivfpq_compute_score(uint32_t pq_dim,
                                    const typename VecT::io_t* pq_head,
                                    const LutT* lut_scores,
                                    OutT early_stop_limit) -> OutT
{
  constexpr uint32_t kChunkSize = sizeof(VecT) * 8u / PqBits;
  auto lut_head                 = lut_scores;
  auto lut_end                  = lut_scores + (pq_dim << PqBits);
  VecT pq_codes;
  OutT score{0};
  for (; pq_dim >= kChunkSize; pq_dim -= kChunkSize) {
    *pq_codes.vectorized_data() = *pq_head;
    pq_head += kIndexGroupSize;
    typename VecT::math_t pq_code = 0;
    ivfpq_compute_chunk<OutT, LutT, VecT, false, PqBits>(
      score, pq_code, pq_codes, lut_head, lut_end);
    // Early stop when it makes sense (otherwise early_stop_limit is kDummy/infinity).
    if (score >= early_stop_limit) { return score; }
  }
  if (pq_dim > 0) {
    *pq_codes.vectorized_data()   = *pq_head;
    typename VecT::math_t pq_code = 0;
    ivfpq_compute_chunk<OutT, LutT, VecT, true, PqBits>(
      score, pq_code, pq_codes, lut_head, lut_end);
  }
  return score;
}

/**
 * The main kernel that computes similarity scores across multiple queries and probes.
 * When `Capacity > 0`, it also selects top K candidates for each query and probe
 * (which need to be merged across probes afterwards).
 *
 * Each block processes a (query, probe) pair: it calculates the distance between the single query
 * vector and all the dataset vector in the cluster that we are probing.
 *
 * @tparam OutT
 *   The output type - distances.
 * @tparam LutT
 *   The lookup table element type (lut_scores).
 * @tparam PqBits
 *   The bit length of an encoded vector element after compression by PQ
 *   (NB: pq_book_size = 1 << PqBits).
 * @tparam Capacity
 *   Power-of-two; the maximum possible `k` in top-k. Value zero disables fused top-k search.
 * @tparam PrecompBaseDiff
 *   Defines whether we should precompute part of the distance and keep it in shared memory
 *   before the main part (score calculation) to increase memory usage efficiency in the latter.
 *   For L2, this is the distance between the query and the cluster center.
 * @tparam EnableSMemLut
 *   Defines whether to use the shared memory for the lookup table (`lut_scores`).
 *   Setting this to `false` allows to reduce the shared memory usage (and maximum data dim)
 *   at the cost of reducing global memory reading throughput.
 *
 * @param dim the dimensionality of the data (NB: after rotation transform, i.e. `index.rot_dim()`).
 * @param n_probes the number of clusters to search for each query
 * @param pq_dim
 *   The dimensionality of an encoded vector after compression by PQ.
 * @param n_queries the number of queries.
 * @param queries_offset
 *   An offset of the current query batch. It is used for feeding sample_filter with the
 *   correct query index.
 * @param metric the distance type.
 * @param codebook_kind Defines the way PQ codebooks have been trained.
 * @param topk the `k` in the select top-k.
 * @param max_samples the size of the output for a single query.
 * @param cluster_centers
 *   The device pointer to the cluster centers in the original space (NB: after rotation)
 *   [n_clusters, dim].
 * @param pq_centers
 *   The device pointer to the cluster centers in the PQ space
 *   [pq_dim, pq_book_size, pq_len] or [n_clusters, pq_book_size, pq_len].
 * @param pq_dataset
 *   The device pointer to the PQ index (data) [n_rows, ...].
 * @param cluster_labels
 *   The device pointer to the labels (clusters) for each query and probe [n_queries, n_probes].
 * @param _chunk_indices
 *   The device pointer to the data offsets for each query and probe [n_queries, n_probes].
 * @param queries
 *   The device pointer to the queries (NB: after rotation) [n_queries, dim].
 * @param index_list
 *   An optional device pointer to the enforced order of search [n_queries, n_probes].
 *   One can pass reordered indices here to try to improve data reading locality.
 * @param query_kth
 *   query_kths keep the current state of the filtering - atomically updated distances to the
 *   k-th closest neighbors for each query [n_queries].
 * @param sample_filter
 *   A filter that selects samples for a given query. Use an instance of none_ivf_sample_filter to
 *   provide a green light for every sample.
 * @param lut_scores
 *   The device pointer for storing the lookup table globally [gridDim.x, pq_dim << PqBits].
 *   Ignored when `EnableSMemLut == true`.
 * @param _out_scores
 *   The device pointer to the output scores
 *   [n_queries, max_samples] or [n_queries, n_probes, topk].
 * @param _out_indices
 *   The device pointer to the output indices [n_queries, n_probes, topk].
 *   These are the indices of the records as they appear in the database view formed by the probed
 *   clusters / defined by the `_chunk_indices`.
 *   The indices can have values within the range [0, max_samples).
 *   Ignored  when `Capacity == 0`.
 */
template <typename OutT,
          typename LutT,
          typename IvfSampleFilterT,
          uint32_t PqBits,
          int Capacity,
          bool PrecompBaseDiff,
          bool EnableSMemLut>
RAFT_KERNEL compute_similarity_kernel(uint32_t dim,
                                      uint32_t n_probes,
                                      uint32_t pq_dim,
                                      uint32_t n_queries,
                                      uint32_t queries_offset,
                                      cuvs::distance::DistanceType metric,
                                      codebook_gen codebook_kind,
                                      uint32_t topk,
                                      uint32_t max_samples,
                                      const float* cluster_centers,
                                      const float* pq_centers,
                                      const uint8_t* const* pq_dataset,
                                      const uint32_t* cluster_labels,
                                      const uint32_t* _chunk_indices,
                                      const float* queries,
                                      const uint32_t* index_list,
                                      float* query_kths,
                                      IvfSampleFilterT sample_filter,
                                      LutT* lut_scores,
                                      OutT* _out_scores,
                                      uint32_t* _out_indices)
{
  /* Shared memory:

    * lut_scores: lookup table (LUT) of size = `pq_dim << PqBits`  (when EnableSMemLut)
    * lut_end+:
       * base_diff: size = dim (which is equal to `pq_dim * pq_len`)  or dim*2
       * topk::warp_sort::mem_required - local topk temporary buffer (if necessary)
    * topk::block_sort: some amount of shared memory, but overlaps with the rest:
        block_sort only needs shared memory for `.done()` operation, which can come very last.
  */
  extern __shared__ __align__(256) uint8_t smem_buf[];  // NOLINT
  constexpr bool kManageLocalTopK = Capacity > 0;

  constexpr uint32_t PqShift = 1u << PqBits;  // NOLINT
  constexpr uint32_t PqMask  = PqShift - 1u;  // NOLINT

  const uint32_t pq_len   = dim / pq_dim;
  const uint32_t lut_size = pq_dim * PqShift;

  if constexpr (EnableSMemLut) {
    lut_scores = reinterpret_cast<LutT*>(smem_buf);
  } else {
    lut_scores += lut_size * blockIdx.x;
  }

  uint8_t* lut_end = nullptr;
  if constexpr (EnableSMemLut) {
    lut_end = reinterpret_cast<uint8_t*>(lut_scores + lut_size);
  } else {
    lut_end = smem_buf;
  }

  for (int ib = blockIdx.x; ib < n_queries * n_probes; ib += gridDim.x) {
    if (ib >= gridDim.x) {
      // sync shared memory accesses on the second and further iterations
      __syncthreads();
    }
    uint32_t query_ix;
    uint32_t probe_ix;
    if (index_list == nullptr) {
      query_ix = ib % n_queries;
      probe_ix = ib / n_queries;
    } else {
      auto ordered_ix = index_list[ib];
      query_ix        = ordered_ix / n_probes;
      probe_ix        = ordered_ix % n_probes;
    }

    const uint32_t* chunk_indices = _chunk_indices + (n_probes * query_ix);
    const float* query            = queries + (dim * query_ix);
    OutT* out_scores;
    uint32_t* out_indices = nullptr;
    if constexpr (kManageLocalTopK) {
      // Store topk calculated distances to out_scores (and its indices to out_indices)
      const uint64_t out_offset = probe_ix + n_probes * query_ix;
      out_scores                = _out_scores + out_offset * topk;
      out_indices               = _out_indices + out_offset * topk;
    } else {
      // Store all calculated distances to out_scores
      out_scores = _out_scores + uint64_t(max_samples) * query_ix;
    }
    uint32_t label              = cluster_labels[n_probes * query_ix + probe_ix];
    const float* cluster_center = cluster_centers + dim * label;
    const float* pq_center;
    if (codebook_kind == codebook_gen::PER_SUBSPACE) {
      pq_center = pq_centers;
    } else {
      pq_center = pq_centers + (pq_len << PqBits) * label;
    }

    if constexpr (PrecompBaseDiff) {
      // Reduce number of memory reads later by pre-computing parts of the score
      switch (metric) {
        case distance::DistanceType::L2SqrtExpanded:
        case distance::DistanceType::L2Expanded: {
          for (uint32_t i = threadIdx.x; i < dim; i += blockDim.x) {
            reinterpret_cast<float*>(lut_end)[i] = query[i] - cluster_center[i];
          }
        } break;
        case distance::DistanceType::InnerProduct: {
          float2 pvals;
          for (uint32_t i = threadIdx.x; i < dim; i += blockDim.x) {
            pvals.x                               = query[i];
            pvals.y                               = cluster_center[i] * pvals.x;
            reinterpret_cast<float2*>(lut_end)[i] = pvals;
          }
        } break;
        default: __builtin_unreachable();
      }
      __syncthreads();
    }

    {
      // Create a lookup table
      // For each subspace, the lookup table stores the distance between the actual query vector
      // (projected into the subspace) and all possible pq vectors in that subspace.
      for (uint32_t i = threadIdx.x; i < lut_size; i += blockDim.x) {
        const uint32_t i_pq  = i >> PqBits;
        uint32_t j           = i_pq * pq_len;
        const uint32_t j_end = pq_len + j;
        auto cur_pq_center   = pq_center + (i & PqMask) +
                             (codebook_kind == codebook_gen::PER_SUBSPACE ? j * PqShift : 0u);
        float score = 0.0;
        do {
          float pq_c = *cur_pq_center;
          cur_pq_center += PqShift;
          switch (metric) {
            case distance::DistanceType::L2SqrtExpanded:
            case distance::DistanceType::L2Expanded: {
              float diff;
              if constexpr (PrecompBaseDiff) {
                diff = reinterpret_cast<float*>(lut_end)[j];
              } else {
                diff = query[j] - cluster_center[j];
              }
              diff -= pq_c;
              score += diff * diff;
            } break;
            case distance::DistanceType::InnerProduct: {
              // NB: we negate the scores as we hardcoded select-topk to always compute the minimum
              float q;
              if constexpr (PrecompBaseDiff) {
                float2 pvals = reinterpret_cast<float2*>(lut_end)[j];
                q            = pvals.x;
                score -= pvals.y;
              } else {
                q = query[j];
                score -= q * cluster_center[j];
              }
              score -= q * pq_c;
            } break;
            default: __builtin_unreachable();
          }
        } while (++j < j_end);
        lut_scores[i] = LutT(score);
      }
    }

    // Define helper types for efficient access to the pq_dataset, which is stored in an interleaved
    // format. The chunks of PQ data are stored in kIndexGroupVecLen-bytes-long chunks, interleaved
    // in groups of kIndexGroupSize elems (which is normally equal to the warp size) for the fastest
    // possible access by thread warps.
    //
    // Consider one record in the pq_dataset is `pq_dim * pq_bits`-bit-long.
    // Assuming `kIndexGroupVecLen = 16`, one chunk of data read by a thread at once is 128-bits.
    // Then, such a chunk contains `chunk_size = 128 / pq_bits` record elements, and the record
    // consists of `ceildiv(pq_dim, chunk_size)` chunks. The chunks are interleaved in groups of 32,
    // so that the warp can achieve the best coalesced read throughput.
    using group_align  = raft::Pow2<kIndexGroupSize>;
    using vec_align    = raft::Pow2<kIndexGroupVecLen>;
    using local_topk_t = block_sort_t<Capacity, OutT, uint32_t>;
    using op_t         = uint32_t;
    using vec_t        = raft::TxN_t<op_t, kIndexGroupVecLen / sizeof(op_t)>;

    uint32_t sample_offset = 0;
    if (probe_ix > 0) { sample_offset = chunk_indices[probe_ix - 1]; }
    uint32_t n_samples            = chunk_indices[probe_ix] - sample_offset;
    uint32_t n_samples_aligned    = group_align::roundUp(n_samples);
    constexpr uint32_t kChunkSize = (kIndexGroupVecLen * 8u) / PqBits;
    uint32_t pq_line_width = raft::div_rounding_up_unsafe(pq_dim, kChunkSize) * kIndexGroupVecLen;
    auto pq_thread_data = pq_dataset[label] + group_align::roundDown(threadIdx.x) * pq_line_width +
                          group_align::mod(threadIdx.x) * vec_align::Value;
    pq_line_width *= blockDim.x;

    constexpr OutT kDummy = raft::upper_bound<OutT>();
    OutT query_kth        = kDummy;
    if constexpr (kManageLocalTopK) { query_kth = OutT(query_kths[query_ix]); }
    OutT early_stop_limit = kDummy;
    switch (metric) {
      // If the metric is non-negative, we can use the query_kth approximation as an early stop
      // threshold to skip some iterations when computing the score. Add such metrics here.
      case distance::DistanceType::L2SqrtExpanded:
      case distance::DistanceType::L2Expanded: {
        early_stop_limit = query_kth;
      } break;
      default: break;
    }

    // Ensure lut_scores is written by all threads before using it in ivfpq-compute-score
    __threadfence_block();
    __syncthreads();
    local_topk_t block_topk(topk, lut_end, query_kth);

    // Compute a distance for each sample
    for (uint32_t i = threadIdx.x; i < n_samples_aligned;
         i += blockDim.x, pq_thread_data += pq_line_width) {
      OutT score = kDummy;
      bool valid = i < n_samples;
      // Check bounds and that the sample is acceptable for the query
      if (valid && sample_filter(queries_offset + query_ix, label, i)) {
        score = ivfpq_compute_score<OutT, LutT, vec_t, PqBits>(
          pq_dim,
          reinterpret_cast<const vec_t::io_t*>(pq_thread_data),
          lut_scores,
          early_stop_limit);
      }
      if constexpr (kManageLocalTopK) {
        block_topk.add(score, sample_offset + i);
      } else {
        if (valid) { out_scores[sample_offset + i] = score; }
      }
    }
    if constexpr (kManageLocalTopK) {
      // sync threads before the topk merging operation, because we reuse smem_buf
      __syncthreads();
      block_topk.done(smem_buf);
      block_topk.store(out_scores, out_indices);
      if (threadIdx.x == 0) { atomicMin(query_kths + query_ix, float(out_scores[topk - 1])); }
    } else {
      // fill in the rest of the out_scores with dummy values
      if (probe_ix + 1 == n_probes) {
        for (uint32_t i = threadIdx.x + sample_offset + n_samples; i < max_samples;
             i += blockDim.x) {
          out_scores[i] = kDummy;
        }
      }
    }
  }
}

// The signature of the kernel defined by a minimal set of template parameters
template <typename OutT,
          typename LutT,
          typename IvfSampleFilterT = cuvs::neighbors::filtering::none_ivf_sample_filter>
using compute_similarity_kernel_t =
  decltype(&compute_similarity_kernel<OutT, LutT, IvfSampleFilterT, 8, 0, true, true>);

// The config struct lifts the runtime parameters to the template parameters
template <typename OutT,
          typename LutT,
          bool PrecompBaseDiff,
          bool EnableSMemLut,
          typename IvfSampleFilterT = cuvs::neighbors::filtering::none_ivf_sample_filter>
struct compute_similarity_kernel_config {
 public:
  static auto get(uint32_t pq_bits, uint32_t k_max)
    -> compute_similarity_kernel_t<OutT, LutT, IvfSampleFilterT>
  {
    return kernel_choose_bits(pq_bits, k_max);
  }

 private:
  static auto kernel_choose_bits(uint32_t pq_bits, uint32_t k_max)
    -> compute_similarity_kernel_t<OutT, LutT, IvfSampleFilterT>
  {
    switch (pq_bits) {
      case 4: return kernel_try_capacity<4, kMaxCapacity>(k_max);
      case 5: return kernel_try_capacity<5, kMaxCapacity>(k_max);
      case 6: return kernel_try_capacity<6, kMaxCapacity>(k_max);
      case 7: return kernel_try_capacity<7, kMaxCapacity>(k_max);
      case 8: return kernel_try_capacity<8, kMaxCapacity>(k_max);
      default: RAFT_FAIL("Invalid pq_bits (%u), the value must be within [4, 8]", pq_bits);
    }
  }

  template <uint32_t PqBits, int Capacity>
  static auto kernel_try_capacity(uint32_t k_max)
    -> compute_similarity_kernel_t<OutT, LutT, IvfSampleFilterT>
  {
    if constexpr (Capacity > 0) {
      if (k_max == 0 || k_max > Capacity) { return kernel_try_capacity<PqBits, 0>(k_max); }
    }
    if constexpr (Capacity > 1) {
      if (k_max * 2 <= Capacity) { return kernel_try_capacity<PqBits, (Capacity / 2)>(k_max); }
    }
    return compute_similarity_kernel<OutT,
                                     LutT,
                                     IvfSampleFilterT,
                                     PqBits,
                                     Capacity,
                                     PrecompBaseDiff,
                                     EnableSMemLut>;
  }
};

// A standalone accessor function was necessary to make sure template
// instantiation work correctly. This accessor function is not used anymore and
// may be removed.
template <typename OutT,
          typename LutT,
          bool PrecompBaseDiff,
          bool EnableSMemLut,
          typename IvfSampleFilterT = cuvs::neighbors::filtering::none_ivf_sample_filter>
auto get_compute_similarity_kernel(uint32_t pq_bits, uint32_t k_max)
  -> compute_similarity_kernel_t<OutT, LutT, IvfSampleFilterT>
{
  return compute_similarity_kernel_config<OutT,
                                          LutT,
                                          PrecompBaseDiff,
                                          EnableSMemLut,
                                          IvfSampleFilterT>::get(pq_bits, k_max);
}

/** Estimate the occupancy for the given kernel on the given device. */
template <typename OutT, typename LutT, typename IvfSampleFilterT>
struct occupancy_t {
  using shmem_unit = raft::Pow2<128>;

  int blocks_per_sm = 0;
  double occupancy  = 0.0;
  double shmem_use  = 1.0;

  inline occupancy_t() = default;
  inline occupancy_t(size_t smem,
                     uint32_t n_threads,
                     compute_similarity_kernel_t<OutT, LutT, IvfSampleFilterT> kernel,
                     const cudaDeviceProp& dev_props)
  {
    RAFT_CUDA_TRY(
      cudaOccupancyMaxActiveBlocksPerMultiprocessor(&blocks_per_sm, kernel, n_threads, smem));
    occupancy = double(blocks_per_sm * n_threads) / double(dev_props.maxThreadsPerMultiProcessor);
    shmem_use = double(shmem_unit::roundUp(smem) * blocks_per_sm) /
                double(dev_props.sharedMemPerMultiprocessor);
  }
};

template <typename OutT, typename LutT, typename IvfSampleFilterT>
struct selected {
  compute_similarity_kernel_t<OutT, LutT, IvfSampleFilterT> kernel;
  dim3 grid_dim;
  dim3 block_dim;
  size_t smem_size;
  size_t device_lut_size;
};

template <typename OutT,
          typename LutT,
          typename IvfSampleFilterT = cuvs::neighbors::filtering::none_ivf_sample_filter>
void compute_similarity_run(selected<OutT, LutT, IvfSampleFilterT> s,
                            rmm::cuda_stream_view stream,
                            uint32_t dim,
                            uint32_t n_probes,
                            uint32_t pq_dim,
                            uint32_t n_queries,
                            uint32_t queries_offset,
                            cuvs::distance::DistanceType metric,
                            codebook_gen codebook_kind,
                            uint32_t topk,
                            uint32_t max_samples,
                            const float* cluster_centers,
                            const float* pq_centers,
                            const uint8_t* const* pq_dataset,
                            const uint32_t* cluster_labels,
                            const uint32_t* _chunk_indices,
                            const float* queries,
                            const uint32_t* index_list,
                            float* query_kths,
                            IvfSampleFilterT sample_filter,
                            LutT* lut_scores,
                            OutT* _out_scores,
                            uint32_t* _out_indices)
{
  s.kernel<<<s.grid_dim, s.block_dim, s.smem_size, stream>>>(dim,
                                                             n_probes,
                                                             pq_dim,
                                                             n_queries,
                                                             queries_offset,
                                                             metric,
                                                             codebook_kind,
                                                             topk,
                                                             max_samples,
                                                             cluster_centers,
                                                             pq_centers,
                                                             pq_dataset,
                                                             cluster_labels,
                                                             _chunk_indices,
                                                             queries,
                                                             index_list,
                                                             query_kths,
                                                             sample_filter,
                                                             lut_scores,
                                                             _out_scores,
                                                             _out_indices);
  RAFT_CHECK_CUDA(stream);
}

/**
 * Use heuristics to choose an optimal instance of the search kernel.
 * It selects among a few kernel variants (with/out using shared mem for
 * lookup tables / precomputed distances) and tries to choose the block size
 * to maximize kernel occupancy.
 *
 * @param manage_local_topk
 *    whether use the fused calculate+select or just calculate the distances for each
 *    query and probed cluster.
 *
 * @param locality_hint
 *    beyond this limit do not consider increasing the number of active blocks per SM
 *    would improve locality anymore.
 */
template <typename OutT,
          typename LutT,
          typename IvfSampleFilterT = cuvs::neighbors::filtering::none_ivf_sample_filter>
auto compute_similarity_select(const cudaDeviceProp& dev_props,
                               bool manage_local_topk,
                               int locality_hint,
                               double preferred_shmem_carveout,
                               uint32_t pq_bits,
                               uint32_t pq_dim,
                               uint32_t precomp_data_count,
                               uint32_t n_queries,
                               uint32_t n_probes,
                               uint32_t topk) -> selected<OutT, LutT, IvfSampleFilterT>
{
  // Shared memory for storing the lookup table
  size_t lut_mem = sizeof(LutT) * (pq_dim << pq_bits);
  // Shared memory for storing pre-computed pieces to speedup the lookup table construction
  // (e.g. the distance between a cluster center and the query for L2).
  size_t bdf_mem = sizeof(float) * precomp_data_count;

  // Shared memory used by the fused top-k during cluster scanning;
  // may overlap with the precomputed distance array
  struct ltk_add_mem_t {
    size_t (*mem_required)(uint32_t);

    ltk_add_mem_t(bool manage_local_topk, uint32_t topk)
      : mem_required(pq_block_sort<kMaxCapacity, OutT, uint32_t>::get_mem_required(
          manage_local_topk ? topk : 0))
    {
    }

    [[nodiscard]] auto operator()(uint32_t n_threads) const -> size_t
    {
      return mem_required(n_threads);
    }
  } ltk_add_mem{manage_local_topk, topk};

  // Shared memory for the fused top-k component;
  // may overlap with all other uses of shared memory
  struct ltk_reduce_mem_t {
    uint32_t subwarp_size;
    uint32_t topk;
    bool manage_local_topk;
    ltk_reduce_mem_t(bool manage_local_topk, uint32_t topk)
      : manage_local_topk(manage_local_topk), topk(topk)
    {
      subwarp_size = raft::WarpSize;
      while (topk * 2 <= subwarp_size) {
        subwarp_size /= 2;
      }
    }

    [[nodiscard]] auto operator()(uint32_t n_threads) const -> size_t
    {
      return manage_local_topk ? raft::matrix::detail::select::warpsort::
                                   template calc_smem_size_for_block_wide<OutT, uint32_t>(
                                     n_threads / subwarp_size, topk)
                               : 0;
    }
  } ltk_reduce_mem{manage_local_topk, topk};

  struct total_shared_mem_t {
    ltk_add_mem_t& ltk_add_mem;
    ltk_reduce_mem_t& ltk_reduce_mem;
    size_t lut_mem;
    size_t bdf_mem;
    [[nodiscard]] auto operator()(uint32_t n_threads) const -> size_t
    {
      return std::max(ltk_reduce_mem(n_threads),
                      lut_mem + std::max(bdf_mem, ltk_add_mem(n_threads)));
    }
  };

  // Total amount of work; should be enough to occupy the GPU.
  uint32_t n_blocks = n_queries * n_probes;

  // The minimum block size we may want:
  //   1. It's a power-of-two for efficient L1 caching of pq_centers values
  //      (multiples of `1 << pq_bits`).
  //   2. It should be large enough to fully utilize an SM.
  uint32_t n_threads_min = raft::WarpSize;
  while (dev_props.maxBlocksPerMultiProcessor * int(n_threads_min) <
         dev_props.maxThreadsPerMultiProcessor) {
    n_threads_min *= 2;
  }
  // Further increase the minimum block size to make sure full device occupancy
  // (NB: this may lead to `n_threads_min` being larger than the kernel's maximum)
  while (int(n_blocks * n_threads_min) <
           dev_props.multiProcessorCount * dev_props.maxThreadsPerMultiProcessor &&
         int(n_threads_min) < dev_props.maxThreadsPerBlock) {
    n_threads_min *= 2;
  }
  // Even further, increase it to allow less blocks per SM if there not enough queries.
  // With this, we reduce the chance of different clusters being processed by two blocks
  // on the same SM and thus improve the data locality for L1 caching.
  while (int(n_queries * n_threads_min) < dev_props.maxThreadsPerMultiProcessor &&
         int(n_threads_min) < dev_props.maxThreadsPerBlock) {
    n_threads_min *= 2;
  }

  // Granularity of changing the number of threads when computing the maximum block size.
  // It's good to have it multiple of the PQ book width.
  uint32_t n_threads_gty = raft::round_up_safe<uint32_t>(1u << pq_bits, raft::WarpSize);

  /*
   Shared memory / L1 cache balance is the main limiter of this kernel.
   The more blocks per SM we launch, the more shared memory we need. Besides that, we have
   three versions of the kernel varying in performance and shmem usage.

   We try the most demanding and the fastest kernel first, trying to maximize occupancy with
   the minimum number of blocks (just one, really). Then, we tweak the `n_threads` to further
   optimize occupancy and data locality for the L1 cache.
   */
  auto conf_fast        = get_compute_similarity_kernel<OutT, LutT, true, true, IvfSampleFilterT>;
  auto conf_no_basediff = get_compute_similarity_kernel<OutT, LutT, false, true, IvfSampleFilterT>;
  auto conf_no_smem_lut = get_compute_similarity_kernel<OutT, LutT, true, false, IvfSampleFilterT>;
  auto topk_or_zero     = manage_local_topk ? topk : 0u;
  std::array candidates{
    std::make_tuple(conf_fast(pq_bits, topk_or_zero),
                    total_shared_mem_t{ltk_add_mem, ltk_reduce_mem, lut_mem, bdf_mem},
                    true),
    std::make_tuple(conf_no_basediff(pq_bits, topk_or_zero),
                    total_shared_mem_t{ltk_add_mem, ltk_reduce_mem, lut_mem, 0},
                    true),
    std::make_tuple(conf_no_smem_lut(pq_bits, topk_or_zero),
                    total_shared_mem_t{ltk_add_mem, ltk_reduce_mem, 0, bdf_mem},
                    false)};

  // we may allow slightly lower than 100% occupancy;
  constexpr double kTargetOccupancy = 0.75;
  // This struct is used to select the better candidate
  occupancy_t<OutT, LutT, IvfSampleFilterT> selected_perf{};
  selected<OutT, LutT, IvfSampleFilterT> selected_config;
  for (auto [kernel, smem_size_f, lut_is_in_shmem] : candidates) {
    if (smem_size_f(raft::WarpSize) > dev_props.sharedMemPerBlockOptin) {
      // Even a single block cannot fit into an SM due to shmem requirements. Skip the candidate.
      continue;
    }

    // First, we set the carveout hint to the preferred value. The driver will increase this if
    // needed to run at least one block per SM. At the same time, if more blocks fit into one SM,
    // this carveout value will limit the calculated occupancy. When we're done selecting the best
    // launch configuration, we will tighten the carveout once more, based on the final memory
    // usage and occupancy.
    const int max_carveout =
      estimate_carveout(preferred_shmem_carveout, smem_size_f(raft::WarpSize), dev_props);
    RAFT_CUDA_TRY(
      cudaFuncSetAttribute(kernel, cudaFuncAttributePreferredSharedMemoryCarveout, max_carveout));

    // Get the theoretical maximum possible number of threads per block
    cudaFuncAttributes kernel_attrs;
    RAFT_CUDA_TRY(cudaFuncGetAttributes(&kernel_attrs, kernel));
    uint32_t n_threads =
      raft::round_down_safe<uint32_t>(kernel_attrs.maxThreadsPerBlock, n_threads_gty);

    // Actual required shmem depens on the number of threads
    size_t smem_size = smem_size_f(n_threads);

    // Make sure the kernel can get enough shmem.
    cudaError_t cuda_status =
      cudaFuncSetAttribute(kernel, cudaFuncAttributeMaxDynamicSharedMemorySize, smem_size);
    if (cuda_status != cudaSuccess) {
      RAFT_EXPECTS(
        cuda_status == cudaGetLastError(),
        "Tried to reset the expected cuda error code, but it didn't match the expectation");
      // Failed to request enough shmem for the kernel. Skip the candidate.
      continue;
    }

    occupancy_t<OutT, LutT, IvfSampleFilterT> cur(smem_size, n_threads, kernel, dev_props);
    if (cur.blocks_per_sm <= 0) {
      // For some reason, we still cannot make this kernel run. Skip the candidate.
      continue;
    }

    {
      // Try to reduce the number of threads to increase occupancy and data locality
      auto n_threads_tmp = n_threads_min;
      while (n_threads_tmp * 2 < n_threads) {
        n_threads_tmp *= 2;
      }
      if (n_threads_tmp < n_threads) {
        while (n_threads_tmp >= n_threads_min) {
          auto smem_size_tmp = smem_size_f(n_threads_tmp);
          occupancy_t<OutT, LutT, IvfSampleFilterT> tmp(
            smem_size_tmp, n_threads_tmp, kernel, dev_props);
          bool select_it = false;
          if (lut_is_in_shmem && locality_hint >= tmp.blocks_per_sm) {
            // Normally, the smaller the block the better for L1 cache hit rate.
            // Hence, the occupancy should be "just good enough"
            select_it = tmp.occupancy >= min(kTargetOccupancy, cur.occupancy);
          } else if (lut_is_in_shmem) {
            // If we don't have enough repeating probes (locality_hint < tmp.blocks_per_sm),
            // the locality is not going to improve with increasing the number of blocks per SM.
            // Hence, the only metric here is the occupancy.
            bool improves_occupancy = tmp.occupancy > cur.occupancy;
            // Otherwise, the performance still improves with a smaller block size,
            // given there is enough work to do
            bool improves_parallelism =
              tmp.occupancy == cur.occupancy &&
              7u * tmp.blocks_per_sm * dev_props.multiProcessorCount <= n_blocks;
            select_it = improves_occupancy || improves_parallelism;
          } else {
            // If we don't use shared memory for the lookup table, increasing the number of blocks
            // is very taxing on the global memory usage.
            // In this case, the occupancy must increase a lot to make it worth the cost.
            select_it = tmp.occupancy >= min(1.0, cur.occupancy / kTargetOccupancy);
          }
          if (select_it) {
            n_threads = n_threads_tmp;
            smem_size = smem_size_tmp;
            cur       = tmp;
          }
          n_threads_tmp /= 2;
        }
      }
    }

    {
      if (selected_perf.occupancy <= 0.0  // no candidate yet
          || (selected_perf.occupancy < cur.occupancy * kTargetOccupancy &&
              selected_perf.shmem_use >= cur.shmem_use)  // much improved occupancy
      ) {
        selected_perf = cur;
        if (lut_is_in_shmem) {
          selected_config = {
            kernel, dim3(n_blocks, 1, 1), dim3(n_threads, 1, 1), smem_size, size_t(0)};
        } else {
          // When the global memory is used for the lookup table, we need to minimize the grid
          // size; otherwise, the kernel may quickly run out of memory.
          auto n_blocks_min =
            std::min<uint32_t>(n_blocks, cur.blocks_per_sm * dev_props.multiProcessorCount);
          selected_config = {kernel,
                             dim3(n_blocks_min, 1, 1),
                             dim3(n_threads, 1, 1),
                             smem_size,
                             size_t(n_blocks_min) * size_t(pq_dim << pq_bits)};
        }
        // Actual shmem/L1 split wildly rounds up the specified preferred carveout, so we set here
        // a rather conservative bar; most likely, the kernel gets more shared memory than this,
        // and the occupancy doesn't get hurt.
        auto carveout = std::min<int>(max_carveout, std::ceil(100.0 * cur.shmem_use));
        RAFT_CUDA_TRY(
          cudaFuncSetAttribute(kernel, cudaFuncAttributePreferredSharedMemoryCarveout, carveout));
        if (cur.occupancy >= kTargetOccupancy) { break; }
      } else if (selected_perf.occupancy > 0.0) {
        // If we found a reasonable candidate on a previous iteration, and this one is not better,
        // then don't try any more candidates because they are much slower anyway.
        break;
      }
    }
  }

  RAFT_EXPECTS(selected_perf.occupancy > 0.0,
               "Couldn't determine a working kernel launch configuration.");

  return selected_config;
}

}  // namespace cuvs::neighbors::ivf_pq::detail<|MERGE_RESOLUTION|>--- conflicted
+++ resolved
@@ -17,15 +17,9 @@
 #pragma once
 
 #include "../ivf_common.cuh"                 // dummy_block_sort_t
-<<<<<<< HEAD
-#include <cuvs/distance/distance_types.hpp>  // cuvs::distance::DistanceType
-#include <cuvs/neighbors/ivf_pq.hpp>         // codebook_gen
-#include <cuvs/neighbors/sample_filter.hpp>  // none_ivf_sample_filter
-=======
 #include "../sample_filter.cuh"              // none_ivf_sample_filter
 #include <cuvs/distance/distance_types.hpp>  // cuvs::distance::DistanceType
 #include <cuvs/neighbors/ivf_pq.hpp>         // codebook_gen
->>>>>>> 091fe025
 #include <raft/matrix/detail/select_warpsort.cuh>  // matrix::detail::select::warpsort::warp_sort_distributed
 #include <raft/util/cuda_rt_essentials.hpp>  // RAFT_CUDA_TRY
 #include <raft/util/device_atomics.cuh>      // raft::atomicMin
